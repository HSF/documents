% This is the main body text for the HSF Community White Paper

% Copyright (C) 2017, The HSF Community White Paper authors, licence CC-BY-4.0.

\hypertarget{introduction}{%
\section{Introduction}\label{introduction}}

Particle physics has an ambitious experimental programme for the
coming decades. The programme supports the strategic goals of the
particle physics community that have been laid out by the European
Strategy for Particle Physics~\cite{ESPP2013} and by
the Particle Physics Project Prioritization Panel (P5)~\cite{DOE-P5} in the United
States~\cite{2014pwa}. Broadly speaking, the
scientific goals are:

\begin{itemize}
\item Exploit the discovery of the Higgs boson as a precision tool
  for investigating Standard Model (SM) and Beyond the Standard Model
  (BSM) physics.
\item
  Study the decays of $b$- and $c$-hadrons, and tau leptons, in the search
  for manifestations of BSM physics, and investigate
  matter-antimatter differences.
\item
  Search for signatures of dark matter.
\item
  Probe neutrino oscillations and masses.
\item
  Study the Quark Gluon Plasma state of matter in heavy-ion collisions.
\item
  Explore the unknown.
\end{itemize}

The High-Luminosity Large Hadron Collider
(HL-LHC)~\cite{HL-LHC,1742-6596-515-1-012012,Apollinari:2284929}
will be a major
upgrade of the current LHC~\cite{LHC} supporting the aim of
an in-depth investigation of the properties of the Higgs boson and its
couplings to other particles (Figure~\ref{fig:hl-lhc}). The ATLAS~\cite{ATLAS} and CMS~\cite{CMS}
collaborations will continue to make measurements in the Higgs sector,
while searching for new physics Beyond the Standard Model (BSM). Should
a BSM discovery be made, a full exploration of that physics will be
pursued. Such BSM physics may help shed light on the nature of dark
matter, which we know makes up the majority of gravitational matter in
the universe, but which does not interact via the electromagnetic or
strong nuclear forces~\cite{Mangano2016}.

The LHCb experiment at the LHC~\cite{LHCb} and the Belle II experiment at
KEK~\cite{BelleII} study various aspects of heavy
flavour physics (b- and c-quark, and tau-lepton physics), where quantum
influences of very high mass particles manifest themselves in lower
energy phenomena. Their primary goal is to look for BSM physics, either
by studying CP violation (that is, asymmetries in the behaviour of
particles and their corresponding antiparticles) or modifications in
rate or angular distributions in rare heavy-flavour decays. Current
manifestations of such asymmetries do not explain why our universe is so
matter dominated. These flavour physics programmes are related to BSM
searches through effective field theory, and powerful constraints on new
physics keep coming from such studies.

\begin{figure*}[bthp]
    \centering
    \includegraphics[width=0.94\textwidth]{HL-LHC-plan-2017-Plan-2.pdf}
    \caption{The current schedule for the LHC and HL-LHC upgrade
and run~\cite{HL-LHC}. Currently, the start of the HL-LHC run is foreseen for mid
2026. The long shutdowns, LS2 and LS3, will be used to upgrade both the
accelerator and the detector hardware.}
    \label{fig:hl-lhc}
\end{figure*}

The study of neutrinos, their mass and oscillations, can also shed light
on matter-antimatter asymmetry. The DUNE experiment will provide a huge
improvement in our ability to probe neutrino physics, detecting
neutrinos from the Long Baseline Neutrino Facility at Fermilab, as well
as linking to astro-particle physics programmes, in particular through
the potential detection of supernovas and relic neutrinos. An overview
of the experimental programme scheduled at the Fermilab facility is
given in Figure~\ref{fig:fnal-if}.

\begin{figure*}
\vspace*{0.3cm}
    \centering
    \includegraphics[width=0.94\textwidth]{10yr-PLAN-9Feb-2017-V7a.pdf}
    \caption{Run schedule for the Fermilab facility until 2026.}
    \label{fig:fnal-if}
\end{figure*}

In the study of the early universe immediately after the Big Bang, it is
critical to understand the phase transition between the highly
compressed quark-gluon plasma and the nuclear matter in the universe
today. The ALICE experiment at the LHC~\cite{ALICE} and
the CBM~\cite{CBM} and PANDA~\cite{PANDA} experiments at the Facility for Antiproton and Ion
Research (FAIR) are specifically designed to probe this aspect of
nuclear and particle physics. In addition ATLAS, CMS and LHCb all
contribute to the LHC heavy-ion programme.

These experimental programmes require large investments in detector
hardware, either to build new facilities and experiments (e.g., FAIR and DUNE) or to upgrade existing ones (HL-LHC, Belle II). Similarly, they
require commensurate investment in the research and development
necessary to deploy software to acquire, manage, process, and analyse
the data recorded.

For the HL-LHC, which is scheduled to begin taking data in 2026 (Figure~\ref{fig:hl-lhc}) and to run into the 2030s, some 30 times more data than
the LHC has currently produced will be collected by ATLAS and CMS. As
the total amount of LHC data already collected is close to an exabyte,
it is clear that the problems to be solved require approaches beyond
simply scaling current solutions, assuming Moore's Law and more or less
constant operational budgets. The nature of computing hardware
(processors, storage, networks) is evolving with radically new
paradigms, the quantity of data to be processed is increasing
dramatically, its complexity is increasing, and more sophisticated
analyses will be required to maximise physics yield. Developing and
deploying sustainable software for future and upgraded experiments,
given these constraints, is both a technical and a social challenge, as
detailed in this paper. An important message of this report is that a
``software upgrade'' is needed to run in parallel with the hardware
upgrades planned for the HL-LHC in order to take full advantage of these hardware upgrades and to complete the HL-LHC physics programme.

In planning for the HL-LHC in particular, it is critical that all of the
collaborating stakeholders agree on the software goals and priorities,
and that the efforts complement each other. In this spirit, the HEP
Software Foundation (HSF) began a planning exercise in late 2016 to
prepare a Community White Paper (CWP)~\cite{HSF2017} at the behest of the Worldwide LHC
Computing Grid (WLCG) project~\cite{WLCG2016}. The role of the HSF is to
facilitate coordination and common efforts in HEP software and computing
internationally and to provide a structure for the community to set
goals and priorities for future work. The objective of the CWP is to
provide a roadmap for software R\&D in preparation for the HL-LHC and
for other HEP experiments on a similar timescale, which would identify
and prioritise the software research and development investments
required:

\begin{itemize}
\item
  to achieve improvements in software efficiency, scalability and
  performance, and to make use of advances in CPU, storage and network
  technologies in order to cope with the challenges ahead;
\item
  to enable new approaches to computing and software that can radically
  extend the physics reach of the detectors;
\item
  to ensure the long-term sustainability of the software through the
  lifetime of the HL- LHC;
\item
  to ensure data and knowledge preservation beyond the lifetime of
  individual experiments;
\item
  to attract the required new expertise by offering appropriate career
  recognition to physicists specialising in software development and by
  an effective training effort to target all software contributors in the
  community.
\end{itemize}

The CWP process, organised by the HSF with the participation of the LHC
experiments and the wider HEP software and computing community, began
with a kick-off workshop at the San Diego Supercomputer Centre (SDSC),
USA, in January 2017 and concluded after a final workshop in June 2017 at
the Laboratoire d'Annecy de Physique des Particules (LAPP), France, with
a large number of intermediate topical workshops and meetings
(Appendix \ref{appendix-a---list-of-workshops}). The
entire CWP process involved an estimated 250 participants.

To reach more widely than the LHC experiments, specific contact was made
with individuals with software and computing responsibilities in the
Fermilab muon and neutrino experiments, Belle II, the Linear Collider
community, as well as various national computing organisations. The CWP
process was able to build on all the links established since the
inception of the HSF in 2014.

Working groups were established on various topics which were expected to
be important parts of the HL-LHC roadmap: \emph{Careers, Staffing and
Training; Conditions Database; Data Organisation, Management and Access;
Data Analysis and Interpretation; Data and Software Preservation;
Detector Simulation; Data-Flow Processing Frameworks; Facilities and
Distributed Computing; Machine Learning; Physics Generators; Security;
Software Development, Deployment and Validation/Verification; Software
Trigger and Event Reconstruction;} and \emph{Visualisation.} The work of
each working group is summarised in this document.

This document is the result of the CWP process. Investing in the roadmap
outlined here will be fruitful for the whole of the HEP programme and
may also benefit other projects with similar technical challenges,
particularly in astrophysics, e.g., the Square Kilometre Array (SKA)~\cite{SKA},
the Cherenkov Telescope Array (CTA)~\cite{CTA} and the Large Synoptic Survey
Telescope (LSST)~\cite{LSST}.

\hypertarget{software-and-computing-challenges}{%
\section{Software and Computing
Challenges}\label{software-and-computing-challenges}}

Run 2 for the LHC started in 2015 and delivered a proton-proton
collision energy of
\href{http://home.cern/about/engineering/restarting-lhc-why-13-tev}{13
TeV}. By the end of LHC Run 2 in 2018, it is expected that about 150
fb\textsuperscript{-1} of physics data will have been collected by both
ATLAS and CMS. Together with ALICE and LHCb, the total size of LHC data
storage pledged by sites for the year 2017 is around 1 exabyte, as shown
in Table~\ref{tab:crsg2017} from the LHC's Computing Resource Scrutiny Group
(CRSG)~\cite{Lucchesi:2284575}. The CPU allocation from the CRSG for 2017 to each
experiment is also shown.

\begin{table*}
    \centering
\begin{tabular}{lp{0.15\textwidth}p{0.15\textwidth}p{0.15\textwidth}p{0.15\textwidth}}
\hline
\textbf{Experiment} & \textbf{2017 Disk Pledges (PB)} & \textbf{2017 Tape Pledges (PB)} & \textbf{Total Disk and Tape Pledges (PB)} & \textbf{2017 CPU Pledges (kHS06)}\\
\hline
ALICE & 67 & 68 & 138 & 807\\
ATLAS & 172 & 251 & 423 & 2194\\
CMS & 123 & 204 & 327 & 1729\\
LHCb & 35 & 67 & 102 & 413\\
\textbf{Total} & \textbf{400} & \textbf{591} & \textbf{990} &
\textbf{5143}\\
\hline
\end{tabular}
    \caption{Resources pledged by WLCG sites to the 4 LHC experiments for
the year 2017 as described at the September 2017 session of the
Computing Resources Scrutiny Group (CRSG).}
    \label{tab:crsg2017}
\end{table*}

Using an approximate conversion from HS06~\cite{HS06} to CPU cores of 10
means that LHC computing in 2017 is supported by about 500k CPU cores.
These resources are deployed ubiquitously, from close to the experiments
themselves at CERN to a worldwide distributed computing infrastructure,
the WLCG~\cite{WLCG}. Each experiment has developed its own workflow management and
data management software to manage its share of WLCG resources.

In order to process the data, the 4 largest LHC experiments have written
more than 20 million lines of program code over the last 15 years. This
has involved contributions from thousands of physicists and many
computing professionals, encompassing a wide range of skills and
abilities. The majority of this code was written for a single
architecture (x86\_64) and with a serial processing model in mind. There
is considerable anxiety in the experiments that much of this software is
not sustainable, with the original authors no longer in the field and
much of the code itself in a poorly maintained state, ill-documented, and
lacking tests. This code, which is largely experiment-specific, manages
the entire experiment data flow, including data acquisition, high-level
triggering, calibration and alignment, simulation, reconstruction (of
both real and simulated data), visualisation, and final data analysis.

HEP experiments are typically served with a large set of integrated and
configured common software components, which have been developed either
in-house or externally. Well-known examples include ROOT~\cite{Brun1996}, which is a data analysis toolkit that
also plays a critical role in the implementation of experiments' data
storage systems, and Geant4~\cite{Agostinelli2003}, a
simulation framework through which most detector simulation is achieved.
Other packages provide tools for supporting the development process;
they include compilers and scripting languages, as well as tools for
integrating, building, testing, and generating documentation. Physics
simulation is supported by a wide range of event generators provided by
the theory community (PYTHIA~\cite{PYTHIA}, SHERPA~\cite{Gleisberg:2008ta}, ALPGEN~\cite{Mangano:565290}, MADGRAPH~\cite{MADGRAPH}, HERWIG~\cite{HERWIG},
amongst many others). There is also code developed to support the
computing infrastructure itself, such as the CVMFS distributed caching
filesystem~\cite{1742-6596-331-4-042003}, the Frontier database caching
mechanism~\cite{Frontier}, the XRootD file access software~\cite{XRootD} and a
number of storage systems (dCache, DPM, EOS). This list of packages is % REF?
by no means exhaustive, but illustrates the range of software employed
and its critical role in almost every aspect of the programme.

Already in Run 3 LHCb will process more than 40 times the number of
collisions that it does today, and ALICE will read out Pb-Pb collisions
continuously at 50 kHz. The upgrade to the HL-LHC for Run 4 then
produces a step change for ATLAS and CMS. The beam intensity will rise
substantially, giving bunch crossings where the number of discrete
proton-proton interactions (pileup) will rise to about 200, from about 60
today. This has important consequences for the operation of the
detectors and for the performance of the reconstruction software. The
two experiments will upgrade their trigger systems to record 5-10 times
as many events as they do today. It is anticipated that HL-LHC will
deliver about 300 fb\textsuperscript{-1} of data each year.

The steep rise in resources that are then required to manage this data
can be estimated from an extrapolation of the Run 2 computing model and
is shown in Figures~\ref{fig:cms-resources} and~\ref{fig:atlas-resources}.

\begin{figure*}
    \centering
    \begin{subfigure}[b]{0.47\textwidth}
        \includegraphics[width=\textwidth]{cms-cpuHLLHC.pdf}
        \caption{}
        \label{fig:cms-cpu}
    \end{subfigure}
    \quad
    \begin{subfigure}[b]{0.47\textwidth}
        \includegraphics[width=\textwidth]{cms-diskHLLHC.pdf}
        \caption{}
        \label{fig:cms-disk}
    \end{subfigure}
    \caption{CMS estimated CPU (\ref{fig:cms-cpu}) and disk space (\ref{fig:cms-disk})
    resources required into the HL-LHC era, using the current computing model
    with parameters projected out for the next 12 years.}
    \label{fig:cms-resources}
\end{figure*}


\begin{figure*}
    \centering
    \begin{subfigure}[b]{0.9\textwidth}
    	    \centering
        \includegraphics[width=0.6\textwidth]{atlas-cpuHLLHC.pdf}
        \caption{Estimated CPU resources (in kHS06) needed for the years 2018 to 2028 for both data and simulation processing. The blue points are estimates based on the current software performance estimates and using the ATLAS computing model parameters from 2017. The solid line shows the amount of resources expected to be available if a flat funding scenario is assumed, which implies an increase of 20\% per year, based on the current technology trends.}
        \label{fig:atlas-cpu}
    \end{subfigure}
    \quad
    \begin{subfigure}[b]{0.9\textwidth}
    	    \centering
        \includegraphics[width=0.6\textwidth]{atlas-diskHLLHC.pdf}
        \caption{Estimated total disk resources (in PB) needed for the years 2018 to 2028 for both data and simulation processing. The blue points are estimates based on the current event sizes estimates and using the ATLAS computing model parameters from 2017. The solid line shows the amount of resources expected to be available if a flat funding scenario is assumed, which implies an increase of 15\% per year, based on the current technology trends.}
        \label{fig:atlas-disk}
    \end{subfigure}
    \caption{ATLAS resources required into the HL-LHC era, using the current computing model
    and software performance.\cite{ATLAS-HL-LHC-Plots}}
    \label{fig:atlas-resources}
\end{figure*}

In general, it can be said that the amount of data that experiments can
collect and process in the future will be limited by affordable software
and computing, and therefore the physics reach during HL-LHC will be
limited by how efficiently these resources can be used.

The ATLAS numbers, in Figure~\ref{fig:atlas-resources}, are particularly interesting as they
estimate the resources that will be available to the experiment if a
flat funding profile is maintained, taking into account the expected
technology improvements given current trends~\cite{Panzer2017}. As can be
seen, the shortfall between needs and bare technology gains is
considerable: a factor 4 in CPU and a factor 7 in disk in 2027.

While the density of transistors on silicon continues to increase
following Moore's Law (albeit more slowly than in the past), power
density constraints have limited the clock speed of processors for more
than a decade~\cite{NAP12980}. This has effectively stalled any progress in the
processing capacity of a single CPU core. Instead, increases in
potential processing capacity come from increases in the core count of
CPUs and wide CPU registers. Alternative processing architectures have
become more commonplace. These range from the many-core architecture
based on standard x86\_64 cores to numerous alternatives such as GPUs.
For GPUs, the processing model is very different~\cite{Cook:2012:CPD:2430671}, allowing a much
greater fraction of the die to be dedicated to arithmetic calculations,
but at a price in programming difficulty and memory handling for the
developer that tends to be specific to each processor generation.
Further developments may even see the use of FPGAs for more
general-purpose tasks. Fully exploiting these evolutions requires a
shift in programming model to one based on \emph{concurrency}.

Even with the throttling of clock speed to limit power consumption,
power remains a major issue. Low power architectures are in huge demand.
At one level this might challenge the dominance of x86\_64 by simply
replacing it with, for example, AArch64 devices that may achieve lower power
costs for the scale of HEP computing needs than Intel has achieved with its
Xeon architecture. More extreme is an architecture that would see
specialised processing units dedicated to particular tasks, but with
possibly large parts of the device switched off most of the time,
so-called dark silicon~\cite{IntelCSA}.

Limitations in affordable storage also pose a major challenge, as does
the I/O rates of higher capacity hard disks. Network
bandwidth will probably continue to increase at the required level, but
the ability to use it efficiently will need a closer integration with
applications. This will require software developments to
support distributed computing (data and workload management, software
distribution and data access) and an increasing awareness of the
extremely hierarchical view of data, from long latency tape access and
medium-latency network access through to the CPU memory hierarchy.

Taking advantage of these new architectures and programming paradigms
will be critical for HEP to increase the ability of our code to deliver
physics results efficiently, and to meet the processing challenges of
the future. Some of this work will be focused on re-optimised
implementations of existing algorithms. This will be complicated by the
fact that much of our code is written for the much simpler model of
serial processing, and without the software engineering needed for
sustainability. Proper support for taking advantage of concurrent
programming techniques, such as vectorisation and thread-based
programming, through frameworks and libraries, will be essential, as the
majority of the code will still be written by physicists. Other
approaches should examine new algorithms and techniques, including
highly parallelised code that can run on GPUs or the use of machine
learning techniques to replace computationally expensive pieces of
simulation or pattern recognition. The ensemble of computing work that
is needed by the experiments must remain sufficiently flexible to take
advantage of different architectures that will provide computing to HEP
in the future. The use of high performance computing sites and
commercial cloud providers will very likely be a requirement for the
community and will bring particular constraints and demand flexibility.

These technical challenges are accompanied by significant human
challenges. Software is written by many people in the collaborations,
with varying levels of expertise, from a few experts with precious
skills to novice coders. This implies organising training in effective
coding techniques and providing excellent documentation, examples and
support. Although it is inevitable that some developments will remain
within the scope of a single experiment, tackling software problems
coherently as a community will be critical to achieving success in the
future. This will range from sharing knowledge of techniques and best
practice to establishing common libraries and projects that will provide
generic solutions to the community. Writing code that supports a wider
subset of the community than just a single experiment will almost
certainly be mandated upon HEP and presents a greater challenge, but the
potential benefits are huge. Attracting, and retaining, people with the
required skills who can provide leadership is another significant
challenge, since it impacts on the need to give adequate recognition to
physicists who specialise in software development. This is an important
issue that is treated in more detail later in the report.

Particle physics is no longer alone in facing these massive data
challenges. Experiments in other fields, from astronomy~\cite{10.1371/journal.pbio.1002195} 
to genomics~\cite{ijms18020412},
will produce huge amounts of data in the future, and will need to
overcome the same challenges that we face, i.e., massive data handling and
efficient scientific programming. Establishing links with these fields
has already started. Additionally, interest from the computing science
community in solving these data challenges exists, and mutually
beneficial relationships would be possible where there are genuine
research problems that are of academic interest to that community and
provide practical solutions to ours. The efficient processing of massive
data volumes is also a challenge faced by industry, in particular the
internet economy, which developed novel and major new technologies under
the banner of \emph{Big Data} that may be applicable to our use cases.

Establishing a programme of investment in software for the HEP
community, with a view to ensuring effective and sustainable software
for the coming decades, will be essential to allow us to reap the
physics benefits of the multi-exabyte data to come. It was in recognition of
this fact that the HSF itself was set up and already works to promote
these common projects and community developments~\cite{HSF2015}.

\hypertarget{programme-of-work}{%
\section{Programme of Work}\label{programme-of-work}}

In the following we describe the programme of work being proposed for
the range of topics covered by the CWP working groups. We summarise the
main specific challenges each topic will face, describe current
practices, and propose a number of R\&D tasks that should be undertaken
in order to meet the challenges. R\&D tasks are grouped in two different
timescales: short term (by 2020, in time for the HL-LHC Computing Technical Design Reports of
ATLAS and CMS) and longer-term actions (by 2022, to be ready for testing
or deployment during LHC Run 3).


\hypertarget{physics-generators}{%
\subsection{Physics Generators}\label{physics-generators}}

\subsubsection*{Scope and Challenges}

Monte-Carlo event generators are a vital part of modern particle
physics, providing a key component of the understanding and
interpretation of experiment data. Collider experiments have a need for
theoretical QCD predictions at very high precision. Already in LHC Run
2, experimental uncertainties for many analyses are at the same level as,
or lower than, those from theory. Many analyses have irreducible
QCD-induced backgrounds, where statistical extrapolation into the signal
region can only come from theory calculations. With future experiment
and machine upgrades, as well as reanalysis of current data, measured
uncertainties will shrink even further, and this will increase the need
to reduce the corresponding errors from theory.

Increasing accuracy will compel the use of higher-order perturbation
theory generators with challenging computational demands. Generating
Monte Carlo events using leading order (LO) generators is only a small
part of the overall computing requirements for HEP experiments.
Next-to-leading order (NLO) event generation, used more during LHC Run
2, is already using significant resources. Higher accuracy
theoretical cross sections calculated at next-to-next-to-leading (NNLO),
already important in some Run 2 analyses, are not widely used
because of computational cost. By HL-LHC the use of NNLO event
generation will be more widely required, so these obstacles to their
adoption must be overcome.
Increasing the order of the generators increases greatly the complexity
of the phase space integration required to calculate the appropriate QCD
matrix elements. The difficulty of this integration arises from the need
to have sufficient coverage in a high-dimensional space (10-15
dimensions, with numerous local maxima); the appearance of negative event
weights; and the fact that many terms in the integration cancel, so that
a very high degree of accuracy of each term is required. Memory demands
for generators have generally been low and initialisation times have
been fast, but an increase in order means that memory consumption
becomes important and initialisation times can become a significant
fraction of the job's run time.

For HEP experiments, in many cases, meaningful predictions can only be
obtained by combining higher-order perturbative calculations with parton
showers. This procedure is also needed as high-multiplicity final states
become more interesting at higher luminosities and event rates. Matching
(N)NLO fixed-order calculations to parton shower algorithms can have a
very low efficiency, and increases further the computational load needed
to generate the necessary number of particle-level events. In addition,
many of the current models for the combination of parton-level event
generators and parton shower codes are incompatible with requirements
for concurrency on modern architectures. It is a major challenge to
ensure that this software can run efficiently on next generation
hardware and software systems.

Developments in generator software are mainly done by the HEP theory
community. Theorists typically derive career recognition and advancement from
making contributions to theory itself, rather than by making improvements
to the computational efficiency of generators \emph{per se}. So,
improving the computational efficiency of event generators, and allowing
them to run effectively on resources such as high performance computing
facilities (HPCs), will mean engaging with experts in computational
optimisation who can work with the theorists who develop generators.

The challenge in the next decade is to advance the theory and practical
implementation of event generators to support the needs of future
experiments, reaching a new level of theory precision and recognising
the demands for computation and computational efficiency that this will
bring.

\subsubsection*{Current Practice}

Extensive use of LO generators and parton shower algorithms are still
made by most HEP experiments. Each experiment has its own simulation
needs, but for the LHC experiments tens of billions of generated events
are now used each year for Monte Carlo simulations. During LHC Run 2 more and
more NLO generators were used, because of their increased theoretical
precision and stability. The raw computational complexity of NLO
amplitudes, combined with many-body phase-space evaluations and the
inefficiencies of the matching process, leads to a potentially much-increased CPU
budget for physics event simulation for ATLAS and CMS.

The use of NLO generators by the experiments today is also limited because of
the way the generators are implemented, producing significant numbers of
negative event weights. This means that the total number of events the
experiments need to generate, simulate, and reconstruct can be many
times larger for NLO than for LO samples. At the same time, the
experiments budget only a similar number of Monte Carlo simulation events as from the real data. Having large NLO samples is thus not consistent with
existing computing budgets until a different scheme is developed that
does not depend on negative event weights or produces them only at a
significantly reduced rate.

While most event generation is run on ``standard'' grid resources,
effort is ongoing to run more demanding tasks on HPC resources, e.g.,
W-boson + 5-jet events at the Argonne Mira HPC). However, scaling for
efficient running on some of the existing HPC resources is not trivial
and requires effort.

Standard HEP libraries such as LHAPDF~\cite{LHAPDF}, HepMC\cite{HepMC},
and Rivet~\cite{Rivet} are used by the generators for integration into
the experiments' event generation workflows. These require extensions
and sustained maintenance that should be considered a shared
responsibility of the theoretical and experimental communities in the
context of large-scale experiments. In practice, however, it has been
difficult to achieve the level of support that is really needed as there
has been a lack of recognition for this work. To help improve the
capabilities and performance of generators as used by the experimental
HEP programme, and to foster interaction between the communities, the
MCnet~\cite{MCnet} short-term studentship programme has been very useful.
Interested experimental PhD students can join a generator group for
several months to work on improving a physics aspect of the simulation
that is relevant to their work, or to improve the integration of the
generator into an experimental framework.

\subsubsection*{Research and Development Programme}

As the Monte Carlo projects are funded mainly to develop theoretical
improvements, and not mainly as ``suppliers'' to the experimental HEP
programme, any strong requests towards efficiency improvements from the
experimental community would need to be backed up by plausible avenues
of support that can fund contributions from software engineers with the
correct technical skills in software optimisation to work within the
generator author teams.

In a similar way to the MCnet studentships, a matchmaking scheme could
focus on the software engineering side, and transfer some of the
expertise available in the experiments and facilities teams to the
generator projects. Sustainable improvements are unlikely to be
delivered by graduate students ``learning on the job'' and then leaving
after a few months, so meeting the requirement of transferring technical
expertise and effort will likely require placements for experienced
optimisation specialists and a medium- to long-term connection to the
generator project.

HEP experiments, which are now managed by very large collaborations including many
technical experts, can also play a key role in sustaining a healthy
relationship between theory and experiment software. Effort to work on
common tools that benefit both the experiment itself and the wider
community would provide shared value that justifies direct investment
from the stakeholders. This model would also be
beneficial for core HEP tools like LHAPDF, HepMC and Rivet, where future
improvements have no theoretical physics interest anymore, putting them
in a similar situation to generator performance improvements. One
structural issue blocking such a mode of operation is that some
experiments do not currently recognise contributions to external
projects as experiment service work --- a situation deserving of review
in areas where external software tools are critical to experiment
success.

In the following we describe specific areas of R\&D for event generation
up to 2022 and beyond.

\begin{itemize}
\item
  The development of new and improved theoretical algorithms provides
  the largest potential for improving event generators. While it is not
  guaranteed that simply increasing the effort dedicated to this task
  will bring about the desired result, the long-term support of event
  generator development, and the creation of career opportunities in
  this research area, are critical given the commitment to experiments
  on multi-decade scales.
\item
  Expand development in reweighting event samples, where new physics
  signatures can be explored by updating the partonic weights according
  to new matrix elements. It is necessary that the phase space for the
  updated model be a subset of the original one, which is an important
  limitation. The procedure is more complex at NLO and can require
  additional information to be stored in the event files to properly
  reweight in different cases. Overcoming the technical issues from
  utilising negative event weights is crucial. Nevertheless, the method
  can be powerful in many cases, and would hugely reduce the time needed
  for the generation of BSM samples.
\item
  At a more technical level, concurrency is an avenue that has yet to be
  explored in depth for event generation. As the calculation of matrix
  elements requires VEGAS-style integration, this work would be helped
  by the development of a new Monte-Carlo integrator. For multi-particle
  interactions, factorising the full phase space integration into lower
  dimensional integrals would be a powerful method of parallelising,
  while the interference between different Feynman graphs can be handled
  with known techniques.
\item
  For many widely used generators, basic problems of concurrency and
  thread hostility need to be tackled, to make these packages suitable
  for efficient large scale use on modern processors and within modern
  HEP software frameworks. Providing appropriate common tools for
  interfacing, benchmarking and optimising multithreaded code would
  allow expertise to be shared effectively~\cite{HSF-CWP-2017-13}.
\item
  In most generators, parallelism was added post-facto, which leads to
  scaling problems when the level of parallelism becomes very large,
  e.g., on HPC machines. These HPC machines will be part of the
  computing resource pool used by HEP, so solving scaling issues on
  these resources for event generation is important, particularly as the
  smaller generator code bases can make porting to non-x86\_64
  architectures more tractable. The problem of long and inefficient
  initialisation when a job utilises hundreds or thousands of cores on
  an HPC needs to be tackled. While the memory consumption of event
  generators is generally modest, the generation of tree-level
  contributions to high multiplicity final states can use significant
  memory, and gains would be expected from optimising here.
\item
  An underexplored avenue is the efficiency of event generation as
  used by the experiments. An increasingly common usage is to generate
  very large inclusive event samples, which are filtered on event
  final-state criteria to decide which events are to be retained and
  passed onto detector simulation and reconstruction. This naturally
  introduces a large waste of very CPU-expensive event generation, which
  could be reduced by developing filtering tools within the generators
  themselves, designed for compatibility with the experiments'
  requirements. A particularly wasteful example is where events are
  separated into orthogonal subsamples by filtering, in which case the
  same large inclusive sample is generated many times, with each stream
  filtering the events into a different group: allowing a single
  inclusive event generation to be filtered into several orthogonal
  output streams would improve efficiency.
\end{itemize}

\hypertarget{detector-simulation}{%
\subsection{Detector Simulation}\label{detector-simulation}}

\subsubsection*{Scope and Challenges}

For all its success so far, the challenges faced by the HEP field in the
simulation domain are daunting. During the first two runs, the LHC
experiments produced, reconstructed, stored, transferred, and analysed
tens of billions of simulated events. This effort required more than
half of the total computing resources allocated to the experiments. As
part of the HL-LHC physics programme, the upgraded
experiments expect to collect 150 times more data than in Run 1; demand
for larger simulation samples to satisfy analysis needs will grow
accordingly. In addition, simulation tools have to serve diverse
communities, including accelerator-based particle physics research
utilising proton-proton colliders, neutrino, dark matter, and muon
experiments, as well as the cosmic frontier. The complex detectors of
the future, with different module- or cell-level shapes, finer
segmentation, and novel materials and detection techniques, require
additional features in geometry tools and bring new demands on physics
coverage and accuracy within the constraints of the available computing
budget. The diversification of the physics programmes also requires new
and improved physics models. More extensive use of Fast Simulation is a
potential solution, under the assumption that it is possible to improve
time performance without an unacceptable loss of physics accuracy.

The gains that can be made by speeding up critical elements of the
Geant4 simulation toolkit can be leveraged for all applications that use
it, and it is therefore well worth the investment in effort needed to
achieve it. The main challenges to be addressed if the required physics
and software performance goals are to be achieved are:

\begin{itemize}
\item
  Reviewing the physics models' assumptions, approximations, and
  limitations in order to achieve higher precision, and to extend the
  validity of models up to energies of the order of 100 TeV foreseen
  with the Future Circular Collider (FCC) project~\cite{FCC}.
\item
  Redesigning, developing, and commissioning detector simulation
  toolkits to be more efficient when executed on current vector CPUs and
  emerging new architectures, including GPUs, where use of SIMD
  vectorisation is vital; this includes porting and optimising the
  experiments' simulation applications to allow exploitation of large
  HPC facilities.
\item
  Exploring different Fast Simulation options, where the full detector
  simulation is replaced, in whole or in part, by computationally
  efficient techniques. An area of investigation is common frameworks
  for fast tuning and validation.
\item
  Developing, improving and optimising geometry tools that can be shared
  am\-ong experiments to make the modeling of complex detectors
  computationally more efficient, modular, and transparent.
\item
  Developing techniques for background modeling, including contributions
  of multiple hard interactions overlapping the event of interest in
  collider experiments (pileup).
\item
  Revisiting digitisation algorithms to improve performance and
  exploring opportunities for code sharing among experiments.
\item
  Recruiting, training, retaining human resources in all areas of
  expertise pertaining to the simulation domain, including software and
  physics.
\end{itemize}

It is obviously of critical importance that the whole community of
scientists working in the simulation domain continue to work together in
as efficient a way as possible in order to deliver the required
improvements. Very specific expertise is required across all simulation
domains, such as physics modeling, tracking through complex geometries
and magnetic fields, and building realistic applications that accurately
simulate highly complex detectors. Continuous support is needed to
recruit, train, and retain people with a unique set of skills needed to
guarantee the development, maintenance, and support of simulation codes
over the long timeframes foreseen in the HEP experimental programme.

\subsubsection*{Current Practices}

The Geant4 detector simulation toolkit is at the core of simulation in
almost every HEP experiment. Its continuous development, maintenance,
and support for the experiments is of vital importance. New or refined
functionality in physics coverage and accuracy continues to be delivered
in the ongoing development programme and software
performance improvements are introduced whenever possible.

Physics models are a critical part of the detector simulation, and are
continuously being reviewed, and in some cases reimplemented, in order
to improve accuracy and software performance. Electromagnetic (EM)
transport simulation is challenging as it occupies a large part of the
computing resources used in full detector simulation. Significant
efforts have been made in the recent past to better describe the
simulation of electromagnetic shower shapes, in particular to model the
$H \to \gamma \gamma$ signal and background accurately at the LHC. This
effort is being continued with an emphasis on reviewing the models'
assumptions, approximations, and limitations, especially at very high
energy, with a view to improving their respective software
implementations. In addition, a new ``theory-based'' model
(Goudsmit-Saunderson), for describing the \emph{multiple scattering} of
electrons and positrons, has been developed that has been demonstrated
to outperform, in terms of physics accuracy and speed, the current
models in Geant4. The models used to describe the \emph{bremsstrahlung}
process have also been reviewed, and recently an improved theoretical
description of the Landau-Pomeranchuk-Migdal effect was introduced
that plays a significant role at high energies. Theoretical review of
all electromagnetic models, including those of hadrons and ions, is
therefore of high priority both for HL-LHC and for FCC studies.

Hadronic physics simulation covers purely hadronic interactions. It is
not possible for a single model to describe all the physics encountered
in a simulation due to the large energy range that needs to be covered
and the simplified approximations that are used to overcome the
difficulty of solving the full theory (QCD). Currently the most-used
reference physics list for high energy and space applications is
FTFP\_BERT. It uses the Geant4 Bertini cascade for hadron--nucleus
interactions from 0 to 12 GeV incident hadron energy and the FTF parton
string model for hadron--nucleus interactions from 3 GeV upwards.
QGSP\_BERT is a popular alternative which replaces the FTF model with
the QGS model over the high energy range. The existence of more than one
model (for each energy range) is very valuable in order to be able to
determine the systematics effects related to the approximations used.
The use of highly granular calorimeters, such as the ones being designed
by the CALICE collaboration for future linear colliders, allows a
detailed validation of the development of hadronic showers with
test-beam data. Preliminary results suggest that the lateral profiles of
Geant4 hadronic showers are too narrow. Comparisons with LHC test-beam
data have shown that a fundamental ingredient for improving the
description of the lateral development of showers is the use of
intermediate and low energy models that can describe the cascading of
hadrons in nuclear matter. Additional work is currently being invested
in the further improvement of the QGS model, which is a more
theory-based approach than the phenomenological FTF model, and therefore
offers better confidence at high energies, up to a few TeV. This again
is a large endeavour and requires continuous effort over a long time.

The Geant4 collaboration is working closely with user communities to
enrich the physics models' validation system with data acquired during
physics runs and test beam campaigns. In producing new models of physics
interactions and improving the fidelity of the models that exist, it is
absolutely imperative that high-quality data are available. Simulation
model tuning often relies on test beam data, and a program to improve
the library of available data could be invaluable to the community. Such
data would ideally include both thin-target test beams for improving
interaction models and calorimeter targets for improving shower models.
This data could potentially be used for directly tuning Fast Simulation
models as well.

There are specific challenges associated with the Intensity Frontier
experimental programme, in particular simulation of the beamline and the
neutrino flux. Neutrino experiments rely heavily on detector simulations
to reconstruct neutrino energy, which requires accurate modelling of
energy deposition by a variety of particles across a range of energies.
Muon experiments such as Muon g-2 and Mu2e also face large simulation
challenges; since they are searching for extremely rare effects, they
must grapple with very low signal to background ratios and the modeling
of low cross-section background processes. Additionally, the size of the
computational problem is a serious challenge, as large simulation runs
are required to adequately sample all relevant areas of experimental
phase space, even when techniques to minimise the required computations
are used. There is also a need to simulate the effects of low energy
neutrons, which requires large computational resources. Geant4 is the
primary simulation toolkit for all of these experiments.

Simulation toolkits do not include effects like charge drift in an
electric field or models of the readout electronics of the experiments.
Instead, these effects are normally taken into account in a separate
step called digitisation. Digitisation is inherently local to a given
sub-detector and often even to a given readout element, so that there
are many opportunities for parallelism in terms of vectorisation and
multiprocessing or multithreading, if the code and the data objects are
designed optimally. Recently, both hardware and software projects have
benefitted from an increased level of sharing among experiments. The
LArSoft Collaboration develops and supports a shared base of physics
software across Liquid Argon (LAr) Time Projection Chamber (TPC)
experiments, which includes providing common digitisation code.
Similarly, an effort exists among the LHC experiments to share code for
modeling radiation damage effects in silicon. As ATLAS and CMS expect
to use similar readout chips in their future trackers, further code
sharing might be possible.

The Geant4 simulation toolkit will also evolve over the next decade to
include contributions from various R\&D projects, as described in the
following section. This is required to ensure the support of experiments
through continuous maintenance and improvement of the Geant4 simulation
toolkit. This is necessary until production versions of potentially
alternative engines, such as those resulting from ongoing R\&D work,
become available, integrated, and validated by experiments. The agreed
ongoing strategy to make this adoption possible is to ensure that new
developments resulting from the R\&D programme can be tested with
realistic prototypes and then be integrated, validated, and deployed in
a timely fashion in Geant4.

\subsubsection*{Research and Development Programme}

To meet the challenge of improving the performance by a large factor, an
ambitious R\&D programme is underway to investigate each component of
the simulation software for the long term. In the following we describe
in detail some of the studies to be performed in the next 3-5 years.

\begin{itemize}
\item
  Particle Transport and Vectorisation: the study of an efficient
  transport of particles (tracks) in groups so as to maximise the
  benefit of using SIMD operations.
\item
  Modularisation: improvement of Geant4 design to allow for a tighter
  and easier integration of single sub-packages of the code into
  experimental frameworks.
\item
  Physics Models: extensions and refinements of the physics algorithms
  to provide new and more performant physics capabilities.
\item
  Other activities: integration of multi-threading capabilities in
  experiment applications; experiment-agnostic software products to cope
  with increased pile\-up, fast simulation, digitisation, and efficient
  production of high-quality ran\-dom numbers.
\end{itemize}

\paragraph{Particle Transport and Vectorisation} One of the most
ambitious elements of the simulation R\&D programme is a new approach to
managing particle transport, which has been introduced by the GeantV
project. The aim is to deliver a multithreaded vectorised transport
engine that has the potential to deliver large performance benefits. Its
main feature is track-level parallelisation, bundling particles with
similar properties from different events to process them in a single
thread. This approach, combined with SIMD vectorisation coding
techniques and improved data locality, is expected to yield significant
speed-ups, which are to be measured in a realistic prototype currently
under development. For the GeantV transport engine to display its best
computing performance, it is necessary to vectorise and optimise the
accompanying modules, including geometry, navigation, and the physics
models. These are developed as independent libraries so that they can
also be used together with the current Geant4 transport engine. Of
course, when used with the current Geant4 they will not expose their
full performance potential, since transport in Geant4 is currently
sequential, but this allows for a preliminary validation and comparison
with the existing implementations. The benefit of this approach is that
new developments can be delivered as soon as they are available. The new
vectorised geometry package (VecGeom), developed as part of GeantV R\&D
and successfully integrated into Geant4, is an example that demonstrated
the benefit of this approach. By the end of 2018 it is intended to have
a proof-of-concept for the new particle transport engine that includes
vectorised EM physics, vectorised magnetic field propagation and that
uses the new vectorised geometry package. This will form a sound basis
for making performance comparisons for simulating EM showers in a
realistic detector.

\begin{itemize}
\item
  2019: the \emph{beta} release of the GeantV transport engine will
  contain enough functionality to build the first real applications.
  This will allow performance to be measured and give sufficient time to
  prepare for HL-LHC running. It should include the use of vectorisation
  in most of the components, including physics modelling for electrons,
  gammas and positrons, whilst still maintaining simulation
  reproducibility, and I/O in a concurrent environment and multi-event
  user data management.
\end{itemize}

\paragraph{Modularisation} Starting from the next release, a
modularisation of Geant4 is being pursued that will allow an easier
integration in experimental frameworks, with the possibility to include
only the Geant4 modules that are actually used. A further use case is
the possibility to use one of the Geant4 components in isolation, e.g.,
to use hadronic interaction modeling without kernel components from a
fast simulation framework. As a first step a preliminary review of
libraries' granularity is being pursued, which will be followed by a
review of intra-library dependencies with the final goal of reducing
their dependencies.

\begin{itemize}
\item
  2019: Redesign of some Geant4 kernel components to improve the
  efficiency of the simulation on HPC systems, starting from improved
  handling of Geant4 \emph{database}s on large core-count systems. A
  review will be made of the multithreading design to be closer to
  task-based frameworks, such as Intel's Thread\-ed Building Blocks
  (TBB)~\cite{TBB}.
\end{itemize}

\paragraph{Physics Models} It is intended to develop
new and extended physics models to
cover extended energy and physics processing of present and future
colliders, Intensity Frontier experiments, and direct dark matter search
experiments. The goal is to extend the missing models (e.g., neutrino
interactions), improve models' physics accuracy and, at the same time,
improve CPU and memory efficiency. The deliverables of these R\&D
efforts include physics modules that produce equivalent quality physics,
and will therefore require extensive validation in realistic
applications.

\begin{itemize}
\item
  2020: Improved implementation of hadronic cascade models for LHC and,
  in particular, Liquid Argon detectors. Improved accuracy models of
  EM interactions of photons and electrons. To address the needs of
  cosmic frontier experiments, optical photon transport must be improved
  and made faster.
\item
  2022: Implementation of EPOS string model for multi-GeV to multi-TeV
  interactions, for FCC detector simulation and systematic studies of
  HL-LHC detectors.
\end{itemize}

\paragraph{Experiment Applications} The experiment applications are
essential for validating the software and physics performance of new
versions of the simulation toolkit. ATLAS and CMS have already started
to integrate Geant4 multithreading capability in their simulation
applications; in the case of CMS the first Full Simulation production in
multithreaded mode was delivered in the autumn of 2017. Specific
milestones are as follows:

\begin{itemize}
\item
  2020: LHC, Neutrino, Dark Matter, and Muon experiments to demonstrate
  the ability to run their detector simulation in multithreaded mode,
  using the improved navigation and electromagnetic physics packages.
  This should bring experiments more accurate physics and improved
  performance.
\item
  2020: Early integration of the beta release of the GeantV transport
  engine in the experiments' simulation, including the implementation of
  the new user interfaces, which will allow the first performance
  measurements and physics validation to be made.
\item
  2022: The availability of a production version of the new track-level
  parallelisation and fully vectorised geometry, navigation, and physics
  libraries will offer the experiments the option to finalise
  integration into their frameworks; intensive work will be needed in
  physics validation and computing performance tests. If successful, the
  new engine could be in production on the timescale of the start of the
  HL-LHC run in 2026.
\end{itemize}

\paragraph{Pileup} Backgrounds to hard-scatter events have many
components including in-time pileup, out-of-time pileup, cavern
background and beam-gas collisions. All of these components can be
simulated, but they present storage and I/O challenges related to the
handling of the large simulated minimum bias samples used to model the
extra interactions. An R\&D programme is needed to study different
approaches to managing these backgrounds within the next 3 years:

\begin{itemize}
\item
  Real zero-bias events can be collected, bypassing any zero
  suppression, and overlaid on the fully simulated hard scatters. This
  approach faces challenges related to the collection of
  non-zero-suppressed samples or the use of suppressed events,
  non-linear effects when adding electronic signals from different
  samples, and sub-detector misalignment consistency between the
  simulation and the real experiment. Collecting calibration and
  alignment data at the start of a new Run would necessarily incur
  delays such that this approach is mainly of use in the final analyses.
  The experiments are expected to invest in the development of the
  zero-bias overlay approach by 2020.
\item
  The baseline option is to ``pre-mix'' together the minimum bias
  collisions into individual events that have the full background
  expected for a single collision of interest. Experiments will invest
  effort on improving their pre-mixing techniques, which allow the
  mixing to be performed at the digitisation level, reducing the disk and
  network usage for a single event.
\end{itemize}

\paragraph{Fast Simulation} The work on Fast Simulation is also
accelerating with the objective of producing a flexible framework that
permits Full and Fast simulation to be combined for different particles
in the same event. Various approaches to Fast Simulation are being tried
all with the same goal of saving computing time, under the assumption
that it is possible to improve time performance without an unacceptable
loss of physics accuracy. There has recently been a great deal of
interest in the use of Machine Learning in Fast Simulation, most of
which has focused on the use of multi-objective regression and
generative adversarial networks (GANs)~\cite{NIPS2014_5423}. Since use of GANs allows for
non-parametric learning in cases such as calorimetric shower
fluctuations, it is a promising avenue for generating non-Gaussian and
highly correlated physical effects. This is an obvious area for future
expansion and development, as it is currently in its infancy.

\begin{itemize}
\item
  2018: Assessment of the benefit of machine learning approach for Fast
  Simulation.
\item
  2019: ML-based Fast Simulation for some physics observables.
\item
  2022: Demonstrate the potential of a common Fast Simulation
  infrastructure applicable to the variety of detector configurations.
\end{itemize}

\paragraph{Digitisation} It is expected that, within the next 3
years, common digitisation efforts are well-established among
experiments, and advanced high-performance gener\-ic digitisation
examples, which experiments could use as a basis to develop their own
code, become available. For example, the development of next generation
silicon detectors requires realistic simulation of the charge collection
and digitisation processes. Owing to the large variety of technologies,
common software frameworks need to be flexible and modular to cater for
the different needs.

\begin{itemize}
\item
  2020: Deliver advanced high-performance, SIMD-friendly generic
  digitisation examples that experiments can use as a basis to develop
  their own code.
\item
  2022: Fully tested and validated optimised digitisation code that can
  be used by the HL-LHC and DUNE experiments.
\end{itemize}

\paragraph{Pseudorandom Number Generation} The selection of
pseudorandom number generators (PRNGs) presents challenges when running
on infrastructures with a large degree of parallelism, as
reproducibility is a key requirement. HEP will collaborate with
researchers in the development of PRNGs, seeking to obtain generators
that address better our challenging requirements. Specific milestones
are:

\begin{itemize}
\item
  2020: Develop a single library containing sequential and vectorised
  implementations of the set of state-of-the-art PRNGs, to replace the
  existing ROOT and CLHEP implementations. Potential use of C++11 PRNG
  interfaces and implementations, and their extension for our further
  requirements (output of multiple values, vectorisation) will be
  investigated.
\item
  2022: Promote a transition to the use of this library to replace
  existing implementations in ROOT and Geant4.
\end{itemize}


\hypertarget{software-trigger-and-event-reconstruction}{%
\subsection{Software Trigger and Event
Reconstruction}\label{software-trigger-and-event-reconstruction}}

\subsubsection*{Scope and Challenges}

The reconstruction of raw detector data and simulated data, and its
processing in real time, represent a major component of today's
computing requirements in HEP. Advances in the capabilities of
facilities and future
experiments bring the potential for a dramatic increase in physics
reach, at the price of increased event complexities and rates. It is
therefore essential that event reconstruction algorithms and software
triggers continue to evolve so that they are able to efficiently exploit
future computing architectures, and deal with the increase in data rates
without loss of physics. Projections into future, e.g., at HL-LHC conditions,
show that without significant changes in approach or algorithms
the increase in resources needed would be incompatible with the
the expected budget.

At the HL-LHC, the central challenge for object reconstruction is to
maintain excellent efficiency and resolution in the face of high pileup
values, especially at low transverse momentum ($p_T$).
Detector upgrades, such as increases in channel density, high-precision
timing, and improved detector geometric layouts, are essential to
overcome these problems. In many cases these new technologies bring
novel requirements to software trigger and/or event reconstruction
algorithms, or require new algorithms to be developed. Ones of
particular importance at the HL-LHC include high-granularity
calorimetry, precision timing detectors, and hardware triggers based on
tracking information, which may seed later software trigger and
reconstruction algorithms.

At the same time, trigger systems for next-generation experiments are
evolving to be more capable, both in their ability to select a wider
range of events of interest for the physics programme, and their ability
to stream a larger rate of events for further processing. ATLAS and CMS
both target systems where the output of the hardware trigger system is
increased by an order of magnitude over the current capability, up to 1
MHz~\cite{CERN-LHCC-2015-020,CMSCollaboration:2015zni}. In LHCb~\cite{CERN-LHCC-2014-016}
and ALICE~\cite{Buncic:2011297}, the full collision
rate (between 30 to 40 MHz for typical LHC proton-proton operations)
will be streamed to real-time or quasi-real-time software trigger
systems. The increase in event complexity also brings a ``problem'' of
an overabundance of signals to the experiments, and specifically to the
software trigger algorithms. The evolution towards a genuine real-time
analysis of data has been driven by the need to analyse more signal than
can be written out for traditional processing, and technological
developments that enable this without reducing the analysis sensitivity
or introducing biases.

Evolutions in computing technologies are an opportunity to move
beyond commodity x86\_64 technologies, which HEP has used very
effectively over the past 20 years, but also represent a significant challenge
if we are to
derive sufficient event processing throughput per cost to reasonably
enable our physics programmes~\cite{Bird:1695401}.
Among these challenges, important items identified include the increase
of SIMD capabilities, the evolution towards multi- or many-core
architectures, the slow increase in memory bandwidth relative to CPU
capabilities, the rise of heterogeneous hardware, and the possible
evolution in facilities available to HEP production systems.

The move towards open source software development and continuous
integration systems brings opportunities to assist developers of
software trigger and event reconstruction algorithms. Continuous
integration systems based on standard open-source tools have already
allowed automated code quality and performance checks, both for
algorithm developers and code integration teams. Scaling these up to
allow for sufficiently high-statistics checks is still an
outstanding challenge. Also, code quality demands increase as
traditional offline analysis components migrate into trigger systems,
where algorithms can only be run once, and any problem means losing data
permanently.

\subsubsection*{Current Practices}

Substantial computing facilities are in use for both online and offline
event processing across all experiments surveyed. In most experiments,
online facilities are dedicated to the operation of the software
trigger, but a recent trend has been to use them opportunistically
for offline processing too, when the software trigger does not make them
100\% busy. On the other hand, offline facilities are shared with
event reconstruction, simulation, and analysis. CPU in use by
experiments is typically measured at the scale of tens or hundreds of
thousands of x86\_64 processing cores.

The CPU needed for event reconstruction tends to be dominated by charged
particle reconstruction (tracking), especially when the number of
collisions per bunch crossing is high and an efficient
reconstruction low p\textsubscript{T} particles is required.
Calorimetric reconstruction, particle flow reconstruction, and particle
identification algorithms also make up significant parts of the CPU
budget in some experiments. Disk storage is typically 10s to 100s of PBs
per experiment. It is dominantly used to make the output of the event
reconstruction, both for real data and simulation, available for
analysis.

Current experiments have moved towards smaller, but still
flexible, tiered data formats. These tiers are typically based on the
ROOT file format and constructed to
facilitate both skimming of interesting events and the selection of
interesting pieces of events by individual analysis groups or through
centralised analysis processing systems. Initial implementations of
real-time analysis systems are in use within several experiments. These
approaches remove the detector data that typically makes up the raw data
tier kept for offline reconstruction, and keep only final analysis
objects~\cite{Aaij2016,ATL-DAQ-PUB-2017-003,Khachatryan:2149625}.

Systems critical for reconstruction, calibration, and alignment
generally implement a high level of automation in all experiments.
They are an integral part of the data taking and data reconstruction processing chain, both in the online systems as well as the offline processing setup.

\subsubsection*{Research and Development Programme}

Seven key areas, itemised below, have been identified where research and
development is necessary to enable the community to exploit the full
power of the enormous datasets that we will be collecting. Three of
these areas concern the increasingly parallel and heterogeneous
computing architectures that we will have to write our code for. In
addition to a general effort to vectorise our codebases, we must
understand what kinds of algorithms are best suited to what kinds of
hardware architectures, develop benchmarks that allow us to compare the
physics-per-dollar-per-watt performance of different algorithms across a
range of potential architectures, and find ways to optimally utilise
heterogeneous processing centres. The consequent increase in the
complexity and diversity of our codebase will necessitate both a
determined push to educate physicists in modern coding
practices, and a development of more sophisticated and automated quality
assurance and control. The increasing granularity of
our detectors, and the addition of timing information, which seems
mandatory to cope with the extreme pileup conditions at the HL-LHC, will
require new kinds of reconstruction algorithms that are sufficiently
fast for use in real-time. Finally, the increased
signal rates will mandate a push towards real-time analysis in many
areas of HEP, in particular those with low-p\textbf{\textsubscript{T}}
signatures.

\begin{itemize}
\item
  HEP developed toolkits and algorithms typically make poor use of
  vector units on commodity computing systems. Improving this will bring
  speedups to applications running on both current computing systems and
  most future architectures. The goal for work in this area is to evolve
  current toolkit and algorithm implementations, and best programming
  techniques, to better use SIMD capabilities of current and future
  CPU architectures.
\item
  Computing platforms are generally evolving towards having more cores
  in order to increase processing capability. This evolution has
  resulted in multithreaded frameworks in use, or in development, across
  HEP. Algorithm developers can improve throughput by being thread-safe
  and enabling the use of fine-grained parallelism. The goal is to
  evolve current event models, toolkits and algorithm implementations,
  and best programming techniques, to improve the throughput of
  multithreaded software trigger and event reconstruction applications.
\item
  Computing architectures using technologies beyond CPUs offer an
  interesting alternative for increasing throughput of the most
  time-consuming trigger or reconstruction algorithms. Examples
  such as GPUs and FPGAs could be integrated into dedicated
  trigger or specialised reconstruction processing facilities,
  in particular
  online computing farms. The goal is to demonstrate how the throughput
  of toolkits or algorithms can be improved
  in a production environment and to understand
  how much these new architectures require rethinking the algorithms
  used today. In addition, it is necessary to assess and minimise
  possible additional costs coming from the maintenance of multiple
  implementations of the same algorithm on different architectures.
\item
  HEP experiments have extensive continuous integration systems,
  including varying code regression checks that have enhanced the
  quality assurance (QA) and quality control (QC) procedures for
  software development in recent years. These are typically maintained
  by individual experiments and have not yet reached the point where
  statistical regression, technical, and physics performance checks can
  be performed for each proposed software change. The goal is to enable
  the development, automation, and deployment of extended QA and QC
  tools and facilities for software trigger and event reconstruction
  algorithms.
\item
  Real-time analysis techniques are being adopted to enable a wider
  range of physics signals to be saved by the trigger for final
  analysis. As rates increase, these techniques can become more
  important and widespread by enabling only the parts of an event
  associated with the signal candidates to be saved, reducing the
  disk space requirement. The goal is to evaluate and demonstrate the tools
  needed to facilitate real-time analysis techniques. Research topics
  include the study of compression and custom data formats, toolkits for real-time
  detector calibration and validation that enable full offline analysis
  chains to be ported into real-time, and frameworks that allow
  non-expert offline analysts to design and deploy real-time analyses
  without compromising data taking quality.
\item
  The central challenge for object reconstruction at the HL-LHC is to
  maintain excellent efficiency and resolution in the face of high
  pileup, especially at low object p\textsubscript{T}.
  Trigger systems and reconstruction software need to exploit new techniques
  and higher granularity detectors to maintain or even improve physics
  measurements in the future. It is also becoming increasingly clear
  that reconstruction in very high pileup environments, such as the
  HL-LHC or FCC-hh, will not be possible without adding some timing
  information to our detectors, in order to exploit the finite time
  during which the beams cross and the interactions are produced. The
  goal is to develop and demonstrate efficient techniques for physics
  object reconstruction and identification in complex environments.
\item
  Future experimental facilities will bring a large increase in event
  complexity. The performance scaling of current-generation algorithms with this
  complexity must be improved to avoid a large increase in resource
  needs. In addition, it may become necessary to deploy
  new algorithms in order to solve these problems, including advanced
  machine learning techniques. The goal is to evolve or rewrite existing
  toolkits and algorithms focused on their physics and technical
  performance at high event complexity, e.g., high pileup at HL-LHC.
  Most important targets are those which limit expected throughput
  performance at future facilities, e.g., charged-particle tracking. A
  number of such efforts are already in progress.
\end{itemize}

\hypertarget{data-analysis-and-interpretation}{%
\subsection{Data Analysis and
Interpretation}\label{data-analysis-and-interpretation}}

\subsubsection*{Scope and Challenges}

Scientific questions are answered by analysing the data obtained from
suitably designed experiments and comparing measurements with
predictions from models and theories. Such comparisons are typically
performed long after data taking, but can sometimes also be executed in
near-real time on selected samples of reduced size.

The final stages of analysis are undertaken by small groups or even
individual researchers. The baseline analysis model utilises successive
stages of data reduction, finally reaching a compact dataset for quick
real-time iterations. This approach aims at exploiting the maximum
possible scientific potential of the data, whilst minimising the ``time
to insight'' for a large number of different analyses performed in
parallel. It is a complicated combination of diverse criteria, ranging
from the need to make efficient use of computing resources to the
management styles of the experiment collaborations. Any analysis system
has to be flexible enough to cope with deadlines imposed by conference
schedules. Future analysis models must adapt to the massive increases in
data taken by the experiments, while retaining this essential ``time to
insight'' optimisation.

Over the past 20 years the HEP community has developed and gravitated
<<<<<<< HEAD
around a single analysis ecosystem based on ROOT. 
=======
around a single analysis ecosystem based on ROOT~\cite{Brun1996}.
>>>>>>> 2cf3c17e
ROOT is a general-purpose object
oriented framework that addresses the selection, integration,
development, and support of a number of foundation and utility class
libraries that can be used as a basis for developing HEP application
codes. The added value to the HEP community is that it provides an
integrated and validated toolkit, and its use encompasses the full event
processing chain; it has a major impact on the way HEP analysis is
performed. This lowers the hurdle to start an analysis, enabling the
community to communicate using a common analysis language, as well as
making common improvements as additions to the toolkit quickly become
available. The ongoing ROOT programme of work addresses important new
requirements, in both functionality and performance, and this is given
a high priority by the HEP community.

An important new development in the analysis domain has been the
emergence of new analysis tools coming from industry and open-source
projects (e.g. Jupyter notebooks~\cite{http://jupyter.org/}, the scikit-learn package~\cite{scikit-learn}), and this presents new opportunities for improving the HEP
analysis software ecosystem. The HEP community is very interested in
using these software tools, together with established components, in an
interchangeable way. The main challenge will be to enable new
open-source tools to be plugged in dynamically to the existing ecosystem
and to provide mechanisms that allow the existing and new components to
interact and exchange data efficiently. To improve our ability to
analyse much larger datasets, R\&D will be needed to investigate file
formats, compression algorithms, and new ways of storing and accessing
data for analysis and to adapt workflows to run on future computing
infrastructures.

Reproducibility is the cornerstone of scientific results. It is
currently difficult to repeat most HEP analyses in exactly the manner
they were originally performed. This difficulty mainly arises due to the
number of scientists involved, the large number of steps in a typical
HEP analysis workflow, and the complexity of the analyses themselves. A
challenge specific to data analysis and interpretation is tracking the
evolution of relationships between all the different components of an
analysis, i.e. the provenance of each step.

Reproducibility of scientific results goes in hand with the need to preserve both the data and the software.
Section~\ref{data-and-software-preservation}} develops this latter topic where the FAIR principles of data management are embraced.

Robust methods for data reinterpretation are also critical.
Collaborations typically interpret results in the context of specific
models for new physics searches and sometimes reinterpret those same
searches in the context of alternative theories. However, understanding
the full implications of these searches requires the interpretation of
the experimental results in the context of many more theoretical models
than are currently explored at the time of publication. Analysis
reproducibility and reinterpretation strategies need to be considered in
all new approaches under investigation, so that they become a
fundamental component of the system as a whole.

Adapting to the rapidly evolving landscape of software tools, as well as
to methodological approaches to data analysis, requires effort in
continuous training, both for novices as well as for experienced
researchers, as detailed in the Section
\ref{training-and-careers}. The
maintenance and sustainability of the current analysis ecosystem also
present a major challenge, as currently this effort is provided by just
a few institutions. Legacy and less-used parts of the ecosystem need to
be managed appropriately. New policies are needed to retire little used
or obsolete components and free up effort for the development of new
components. These new tools should be made attractive and useful to a
significant part of the community to attract new contributors.

\subsubsection*{Current Practices}

Methods for analysing HEP data have been developed over many years and
successfully applied to produce physics results, including more than
2000 publications, during LHC Runs 1 and 2. Analysis at the LHC
experiments typically starts with users running code over centrally
managed data that is of O(100kB/event) and contains all of the
information required to perform a typical analysis leading to
publication. The most common approach is through a campaign of
\emph{data reduction} and \emph{refinement}, ultimately producing
simplified data structures of arrays of simple data types (``flat
ntuples'') and histograms used to make plots and tables, from which
physics results can be derived.

The current centrally-managed data typically used by a Run 2 data
analysis at the LHC (hundreds of TB) is far too large to be delivered
locally to the user. An often-stated requirement of the data reduction
steps is to arrive at a dataset that ``can fit on a laptop'', in order
to facilitate low-latency, high-rate access to a manageable amount of
data during the final stages of an analysis. Creating and retaining
intermediate datasets produced by data reduction campaigns, bringing and
keeping them ``close'' to the analysers, is designed to minimise latency
and the risks related to resource contention. At the same time, disk
space requirements are usually a key constraint of the experiment
computing models. The
LHC experiments have made a continuous effort to produce optimised
analysis-oriented data formats with enough information to avoid the need
to use intermediate formats. Another effective strategy has been to
combine analyses from different users and execute them within the same
batch jobs (so-called ``analysis trains''), thereby reducing the number
of times data must be read from the storage systems. This has improved
performance and usability, and simplified the task of the bookkeeping.

There has been a huge investment in using C++ for performance-critical
code, in particular in event reconstruction and simulation, and this
will continue in the future. However, for analysis applications, Python
has emerged as the language of choice in the data science community, and
its use continues to grow within HEP. Python is highly
appreciated for its ability to support fast development cycles, for its
ease-of-use, and it offers an abundance of well-maintained and advanced
open source software packages. Experience shows that the simpler
interfaces and code constructs of Python could reduce the complexity of
analysis code, and therefore contribute to decreasing the ``time to
insight'' for HEP analyses, as well as increasing their sustainability.
Increased HEP investment is needed to allow Python to become a first
class supported language.

One new model of data analysis, developed outside of HEP, maintains the
concept of sequential reduction, but mixes interactivity with
batch processing. These exploit new cluster management systems, most
<<<<<<< HEAD
notably Apache Spark~\cite{Armbrust:2015:SSR:2723372.2742797}, which uses open-source tools contributed both by
industry and the data-science community. Other products implementing the
same analysis concepts and workflows are emerging, such as TensorFlow~\cite{tensorflow2015-whitepaper},
Dask~\cite{dask_ref}, Pachyderm~\cite{thepachydermteam}, 
Blaze~\cite{blaze}, Parsl~\cite{babuji_yadu_2017_853492}, 
and Thrill~\cite{bingmann2016thrill}. This approach can complement
the present and widely adopted Grid processing of datasets. It may
=======
notably Apache Spark~\cite{Spark}, which uses open-source tools contributed both by
industry and the data-science community. Other products implementing the
same analysis concepts and workflows are emerging, such as
TensorFlow~\cite{abadi2016tensorflow}, Dask~\cite{rocklin2015dask}, Pachyderm~\cite{thepachydermteam}, Blaze~\cite{wiebe2014blaze}, Parsl~\cite{babuji_yadu_2017_853492}, and Thrill~\cite{bingmann2016thrill}.
This approach can complement the present and widely adopted Grid processing of datasets. It may
>>>>>>> 2cf3c17e
potentially simplify the access to data and the expression of
parallelism, thereby improving the exploitation of cluster resources.

An alternative approach, which was pioneered in astronomy but has become
more widespread throughout the Big Data world, is to perform \emph{fast
querying} of centrally managed data and compute remotely on the queried
data to produce the analysis products of interest. The analysis workflow
is accomplished without focus on persistence of data traditionally
associated with data reduction, although transient data may be generated
in order to efficiently accomplish this workflow and optionally can be
retained to facilitate an analysis ``checkpoint'' for subsequent
execution. In this approach, the focus is on obtaining the analysis
end-products in a way that does not necessitate a data reduction
campaign. It is of interest to understand the role
that such an approach could have in the global analysis infrastructure,
and if it can bring an optimisation of the global storage and computing
resources required for the processing of raw data to analysis.

Another active area regarding analysis in the world outside HEP is the
switch to a functional or declarative programming model, as for example
provided by Scala~\cite{Scala} in the Spark environment. This allows scientists to
express the intended data transformation as a query on data. Instead of
having to define and control the ``how'', the analyst declares the
``what'' of their analysis, essentially removing the need to define the
event loop in an analysis, and leave it to underlying services and
systems to optimally iterate over events. It appears that these
high-level approaches will allow abstraction from the underlying
implementations, allowing the computing systems more freedom in
optimising the utilisation of diverse forms of computing resources. R\&D
is already under way, e.g., TDataFrame~\cite{TDataFrame} in ROOT, and
this needs to be continued with the ultimate goal of establishing a
prototype functional or declarative programming paradigm.

\subsubsection*{Research and Development Programme}

Towards HL-LHC, we envisage dedicated data analysis facilities for
experimenters, offering an extendable environment that can provide fully
functional analysis capabilities, integrating all these technologies
relevant for HEP. Initial prototypes of such analysis facilities are
currently under development. On the time scale of HL-LHC, such dedicated
analysis facilities would provide a complete system engineered for
latency optimisation and stability.

The following R\&D programme lists the tasks that need to be
accomplished. By 2020:

\begin{itemize}
\item
  Enable new open-source software tools to be plugged in dynamically to
  the existing ecosystem, and provide mechanisms to dynamically exchange
  parts of the ecosystem with new components.
  \item
    Prototype a comprehensive set of mechanisms for interacting and
    exchanging data between new open-source tools and the existing
    analysis ecosystem.
\item
  Complete an advanced prototype of a low-latency response,
  high-capacity analysis facility, incorporating fast caching
  technologies to explore a query-based analysis approach and
  open-source cluster-management tools. It should in particular include
  an evaluation of additional storage layers, such as SSD storage and
  NVRAM-like storage, and cloud and Big Data orchestration systems.
\item
  Expand support of Python in our ecosystem with a strategy for ensuring
  long-term maintenance and sustainability. In particular in ROOT, the
  current Python bindings should evolve to reach the ease of use of native Python modules.
\item
  Develop a prototype based on a functional or declarative programming
  model for data analysis.
\item
  Conceptualise and prototype an analysis ``Interpretation Gateway'',
  including data repositories, e.g., HEPData~\cite{HEPData,HEPDataRepo}, and
  analysis preservation and reinterpretation tools.
\end{itemize}

By 2022:

\begin{itemize}
\item
  Evaluate chosen architectures for analysis facilities, verify their
  design and provide input for corrective actions to test them on a
  larger scale during Run 3.
\item
  Develop a blueprint for remaining analysis facility developments,
  system design and support model.
\end{itemize}


\hypertarget{machine-learning}{%
\subsection{Machine Learning}\label{machine-learning}}

Machine Learning (ML) is a rapidly evolving approach to characterising
and describing data with the potential to radically change how data is
reduced and analysed. Some applications will qualitatively improve the
physics reach of datasets. Others will allow much more efficient use of
processing and storage resources, effectively extending the physics
reach of experiments. Many of the activities in this area will
explicitly overlap with those in the other focus areas, whereas others
will be more generic. As a first approximation, the HEP community will
build domain-specific applications on top of existing toolkits and ML
algorithms developed by computer scientists, data scientists, and
scientific software developers from outside the HEP world. Work will
also be done to understand where problems do not map well onto existing
paradigms and how these problems can be recast into abstract
formulations of more general interest.

\subsubsection*{Scope and Challenges}

The Machine Learning, Statistics, and Data Science communities have
developed a variety of powerful ML approaches for classification (using
pre-defined categories), clustering (where categories are discovered),
regression (to produce continuous outputs), density estimation,
dimensionality reduction, etc. Some of these have been used productively
in HEP for more than 20 years, others have been introduced relatively
recently. The portfolio of ML techniques and tools is in constant
evolution, and a benefit is that many have well-documented open source
software implementations. ML has already become ubiquitous in some
HEP applications, most notably in classifiers used to discriminate
between signals and backgrounds in final offline analyses. It is
also increasingly used in both online and offline reconstruction and
particle identification algorithms, as well as the classification of
reconstruction-level objects, such as jets.

The abundance of, and advancements in, ML algorithms and implementations
present both opportunities and challenges for HEP.
The community
needs to understand which are most appropriate for our use,
tradeoffs for using one tool compared to another, and
the tradeoffs of using ML algorithms compared to using more traditional software.
These issues are not necessarily ``factorisable'', and a key goal will
be to ensure that, as HEP research teams investigate the numerous
approaches at hand, the expertise acquired and lessons learned, get
adequately disseminated to the wider community. In general, each
\emph{team}, typically a small group of scientists from a collaboration,
will serve as a source of expertise, helping others develop and
deploy experiment-specific ML-based algorithms in their software stacks.
It should provide training to those developing new ML-based algorithms,
as well as those planning to use established ML tools.

With the advent of more powerful hardware and more performant ML
algorithms, the ML toolset will be used to develop application software
that could potentially, amongst other things:

\begin{itemize}
\item
  Replace the most computationally expensive parts of pattern
  recognition algorithms and parameter extraction algorithms for
  characterising reconstructed objects. For example, investigating how
  ML algorithms could improve the physics performance or execution speed
  of charged track and vertex reconstruction, one of the most CPU
  intensive elements of our current software.
\item
  Extend the use of ML algorithms for real-time event classification and
  analysis, as discussed in more detail in Section \ref{software-trigger-and-event-reconstruction}.
\item
  Extend the physics reach of experiments by extending the role of ML at
  the analysis stage: handling data/MC or control/signal region
  differences, interpolating between mass points, training in a
  systematics-aware way, etc.
\item
  Compress data significantly with negligible loss of fidelity in terms
  of physics utility.
\end{itemize}

As already discussed, many particle physics detectors produce much more
data than can be moved to permanent storage. The process of reducing the
size of the datasets is managed by the trigger system. ML algorithms
have already been used very successfully for triggering, to rapidly
characterise which events should be selected for additional
consideration and eventually saved to long-term storage. In the era
of the HL-LHC, the challenges will increase both quantitatively and
qualitatively as the number of proton-proton collisions per bunch
crossing increases. The scope of ML applications in the trigger will
need to expand in order to tackle the challenges to come.

\subsubsection*{Current Practices}

The use of ML in HEP analyses has become commonplace over the past two
decades, and the most common use case has been in signal/background
classification. The vast majority of HEP analyses published in recent
years have used the HEP-specific software package TMVA~\cite{TMVA} included in ROOT. Recently, however, many HEP analysts have begun
migrating to non-HEP ML packages such as scikit-learn~\cite{scikit-learn}
and Keras~\cite{Keras}, although these efforts have yet to result
in physics publications from major collaborations. Data scientists at
Yandex created a Python package that provides a consistent API to most
ML packages used in HEP~\cite{REP}. Packages like Spearmint~\cite{Spearmint} and scikit-optimize~\cite{scikit-optimize} perform Bayesian optimisation and can improve HEP Monte
Carlo work.

This shift in the set of ML techniques and packages utilised is
especially strong in the neutrino physics community, where new
experiments such as DUNE place ML at the very heart of their
reconstruction algorithms and event selection. The shift is also
occurring among LHC collaborations, where ML is becoming more and more
commonplace in reconstruction and real-time applications. Examples where
ML has already been deployed in a limited way include charged and
neutral particle reconstruction and identification, jet reconstruction
and identification, and determining a particle's production properties
(flavour tagging), based on information from the rest of the event. In
addition, ML algorithms have been developed that are
insensitive to changing detector performance, for use in real-time
applications, and algorithms that are minimally biased with respect to
the physical observables of interest.

At present, much of this development has happened in specific
collaborations. While each experiment has, or is likely to have,
different specific use cases, we expect that many of these will be
sufficiently similar to each other that R\&D can be done in common. Even
when this is not possible, experience with one type of problem will
provide insights into how to approach other types of problem. This is
why the Inter-experiment Machine Learning forum (IML~\cite{IML}) was
created at CERN in 2016, as a compliment to experiment specific ML R\&D groups.
It has already fostered closer collaboration between LHC and non-LHC
collaborations in the ML field.

\subsubsection*{Research and Development Roadmap and Goals}

The R\&D roadmap presented here is based on the preliminary work done in
recent years, coordinated by the HSF IML, which will remain the main
forum to coordinate work in ML in HEP and ensure the proper links
with the data science communities. The following programme of work is
foreseen.

By 2020:
\begin{itemize}
\item
  \emph{Particle identification and particle properties:} in calorimeters or
  time projection chambers (TPCs), where the data can be represented as
  a 2D or 3D image (or even in 4D, including timing information), the
  problems can be cast as a computer vision task. Deep Learning (DL),
  one class of ML algorithm, in which neural networks are used to
  reconstruct images from pixel intensities, is a good candidate to
  identify particles and extract many parameters. Promising DL
  architectures for these tasks include convolutional, recurrent, and
  adversarial neural networks. A particularly important application is
  to Liquid Argon TPCs (LArTPCs), which is the chosen detection
  technology for DUNE, the new flagship experiment in the neutrino programme.
  A proof of
  concept and comparison of DL architectures should be finalised by
  2020. Particle identification can also be explored to tag the flavour
  of jets in collider experiments (e.g., so-called b-tagging). The
  investigation of these concepts, which connect to Natural Language
  Processing~\cite{Collobert:2011:NLP:1953048.2078186}, has started at the LHC and is to be pursued on the same
  timescale.
\item
  \emph{ML middleware and data formats for offline usage:} HEP relies
  on the ROOT format for its data, wheras the ML community
  has developed several other formats, often associated with specific ML
  tools. A desirable data format for ML applications should have the
  following attributes: high read-write speed for efficient training,
  sparse readability without loading the entire dataset into RAM,
  compressibility, and widespread adoption by the ML community. The thorough
  evaluation of the different data formats and their impact on ML
  performance in the HEP context must be continued, and it is necessary
  to define a strategy for bridging or migrating HEP formats to the
  chosen ML format(s), or vice-versa.
\item
  \emph{Computing resource optimisations:} managing large
  volume data transfers is one
  of the challenges facing current computing facilities. Networks
  play a crucial role in data exchange and so a
  network-aware application layer may significantly improve experiment
  operations. ML is a promising technology to identify anomalies in
  network traffic, to predict and prevent network congestion, to detect
  bugs via analysis of self-learning networks, and for WAN path
  optimisation based on user access patterns.
\item
  \emph{ML as a Service (MLaaS):} current cloud providers rely on a MLaaS model
  exploiting interactive
  machine learning tools in order to make efficient use of resources, however,
  this is not yet widely used in HEP. HEP
  services for interactive analysis, such as CERN's Service for
  Web-based Analysis, SWAN~\cite{SWAN}, may play an important role in adoption
  of machine learning tools in HEP workflows. In order to use these tools
  more efficiently, sufficient and appropriately tailored hardware and
  instances other than SWAN will be identified.
\end{itemize}

By 2022:
\begin{itemize}
\item
  \emph{Detector anomaly detection:} data taking is
  continuously monitored by physicists taking shifts to monitor and
  assess the quality of the incoming data, largely using reference
  histograms produced by experts. A whole class of ML algorithms called anomaly detection
  can be useful for automating this important task. Such unsupervised algorithms are able
  to learn from data and produce an alert when deviations are observed.
  By monitoring many variables at the same time, such algorithms are
  sensitive to subtle signs forewarning of imminent failure, so that
  pre-emptive maintenance can be scheduled. These techniques are already
  used in industry.
\item
  \emph{Simulation:} recent progress in high fidelity fast generative models,
  such as Generative Adversarial Networks (GANs)~\cite{NIPS2014_5423} and Variational
  Autoencoders (VAEs)~\cite{2013arXiv1312.6114K}, 
  which are able to sample high dimensional feature
  distributions by learning from existing data samples, offer a
  promising alternative for Fast Simulation. A simplified first attempt at
  using such techniques in simulation saw orders of magnitude increase
  in speed over existing Fast Simulation techniques, but has not yet
  reached the required accuracy~\cite{CaloGAN}.
\item
  \emph{Triggering and real-time analysis:} one of the challenges is the
  trade-off in algorithm complexity and performance under strict
  inference time constraints. To deal with the increasing event
  complexity at HL-LHC, the use of sophisticated ML
  algorithms will be explored at all trigger levels, building on the pioneering work of
  the LHC collaborations. A critical part of this work will be to
  understand which ML techniques allow us to maximally exploit
  future computing architectures.
\item
  \emph{Sustainable Matrix Element Method (MEM):} MEM is a powerful
  technique that can be utilised for making measurements of physical model
  parameters and direct searches for new phenomena. As it is
  very computationally intensive its use in HEP is limited.
  Although the use of neural networks for numerical integration is not new,
  it is a
  technical challenge to design a network sufficiently rich
  to encode the complexity of the ME calculation for a given process
  over the phase space relevant to the signal process. Deep Neural
  Networks (DNNs) are good candidates~\cite{Bendavid2017,BendavidIML2017}.
\item
  \emph{Tracking:} pattern recognition is always a computationally challenging
  step. It becomes a huge challenge in the HL-LHC environment.
  Adequate ML techniques may provide a solution that scales linearly
  with LHC intensity. Several efforts in the HEP community have started
  to investigate ML algorithms for track pattern recognition on
  many-core processors.
\end{itemize}

\hypertarget{data-organisation-management-and-access}{%
\subsection{Data Organisation, Management and
Access}\label{data-organisation-management-and-access}}

The scientific reach of data-intensive experiments is limited by how
fast data can be accessed and digested by computational resources. Changes in
computing technology and large increases in data volume require new
computational models~\cite{Butler2013}, compatible with
budget constraints. The integration of newly emerging data
analysis paradigms into our computational model has the potential to
enable new analysis methods and increase scientific output. The field,
as a whole, has a window in which to adapt our data access and data
management schemes to ones that are more suited and optimally matched to
advanced computing models and a wide range of analysis applications.

\subsubsection*{Scope and Challenges}

The LHC experiments currently provision and manage about an exabyte of
storage, approximately half of which is archival, and half is
traditional disk storage. Other experiments that will soon start data taking have
similar needs, e.g., Belle II has the same data volumes as ATLAS. The
HL-LHC storage requirements per year are expected to jump by a factor
close to 10, which is a growth rate faster than can be
accommodated by projected technology gains. Storage will remain one of the major
cost drivers for HEP computing, at a level roughly equal to the cost
of the computational resources. The combination of storage and analysis
computing costs may restrict scientific output and the potential physics
reach of the experiments, so new techniques and algorithms are likely to
be required.

In devising experiment computing models for this era many factors have
to be taken into account. In particular, the increasing availability of
very high-speed networks may reduce the need for CPU and data
co-location. Such networks may allow for more
extensive use of data access over the wide-area network (WAN), which may
provide failover capabilities, global and federated data namespaces, and
will have an impact on data caching. Shifts in data presentation and
analysis models, such as the use of event-based data streaming along
with more traditional dataset-based or file-based data access, will be
particularly important for optimising the utilisation of opportunistic
computing cycles on HPC facilities, commercial cloud resources, and
campus clusters. This can potentially resolve currently limiting factors
such as job eviction.

The three main challenges for data management in the HL-LHC follow:

\begin{itemize}
\item
  The experiments will significantly increase both
  the data rate and the data volume. The computing systems will need to
  handle this with as small a cost increase as possible and within
  evolving storage technology limitations.
\item
  The significantly increased computational requirements for the HL-LHC
  era will also place new requirements on data access. Specifically, the use of
  new types of computing resources (cloud, HPC) that have different dynamic
  availability and characteristics will require more dynamic data
  management and access systems.
\item
  Applications employing new techniques, such as
  training for machine learning or high rate data query systems, will likely be employed to
  meet the computational constraints and to extend physics reach.
  These new applications will place new requirements
  on how and where data is accessed and produced. Specific applications,
  such as training for machine learning, may require use of specialised
  processor resources, such as GPUs, placing further requirements on
  data.
\end{itemize}

The projected event complexity of data from future HL-LHC
runs with high pileup and from high resolution Liquid Argon detectors at
DUNE will require advanced reconstruction algorithms and analysis tools
to interpret the data. The precursors of these tools, in the form of
new pattern recognition and tracking algorithms,
are already proving to be drivers for the
compute needs of the HEP community. The storage systems that are
developed, and the data management techniques that are employed,
will need to be matched to these changes in computational work, so
as not to hamper potential improvements.

As with computing resources, the landscape of storage solutions
is trending towards heterogeneity. The ability to
leverage new storage technologies as they become available into existing
data delivery models is a challenge that we must be prepared for. This
also implies the need to leverage
``tactical storage'', i.e., storage that becomes more cost-effective as
it becomes available (e.g., from a cloud provider), and have a data
management and provisioning system that can exploit such resources at
short notice. Volatile data sources would impact many aspects of the
system: catalogues, job brokering, monitoring and alerting, accounting,
the applications themselves.

On the hardware side, R\&D is needed in alternative approaches to data
archiving to determine the possible cost/performance tradeoffs.
Currently, tape is extensively used to hold data that cannot be
economically made available online. While the data is still accessible,
it comes with a high latency penalty, limiting effective data access. We
suggest investigating either separate direct access-based archives
(e.g., disk or optical) or new models that hierarchically overlay online
direct access volumes with archive space. This is especially relevant
when access latency is proportional to storage density. Either approach
would need to also evaluate reliability risks and the effort needed to
provide data stability. For this work, we should exchange experiences
with communities that rely on large tape archives for their primary
storage.

Cost reductions in the maintenance and operation of storage
infrastructure can be realised through convergence of the major
experiments and resource providers on shared solutions. This does not
necessarily mean promoting a monoculture, as different solutions will be
adapted to certain major classes of use cases, type of site, or funding
environment. There will always be a judgement to make on the
desirability of using a variety of specialised systems, or of
abstracting the commonalities through a more limited, but common,
interface. Reduced costs and improved sustainability will be further
promoted by extending these concepts of convergence beyond HEP and into
the other large-scale scientific endeavours that will share the
infrastructure in the coming decade (e.g., the SKA and CTA experiments).
Efforts must be made as early as possible, during the formative design
phases of such projects, to create the necessary links.

Finally, all changes undertaken must not make the ease of access to data
any worse than it is under current computing models. We must also be
prepared to accept the fact that the best possible solution may require
significant changes in the way data is handled and analysed. What is
clear is that current practices will not scale to the needs of HL-LHC
and other major HEP experiments of the coming era.

\subsubsection*{Current Practices}

The original LHC computing models were based on simpler models used
before distributed computing was a central part of HEP computing. This
allowed for a reasonably clean separation between four different aspects
of interacting with data, namely data organisation, data management,
data access, and data granularity. The meaning of these terms may be
summarised in what follows.

\begin{itemize}
\item
  \emph{Data organisation} is essentially how data is structured as it
  is written. Most data is written in files, in ROOT format, typically
  with a column-wise organisation of the data. The records corresponding
  to these columns are compressed. The internal details of this
  organisation are visible only to individual software applications.
\item
  In the past, the key challenge for \emph{data management} was the transition to
  use distributed computing in the form of the grid. The experiments
  developed dedicated data transfer and placement systems, along with
  catalogues, to move data between computing centres. Originally,
  computing models were rather static: data was placed at sites, and the
  relevant compute jobs were sent to the right locations. Since LHC
  startup, this model has been made more flexible to limit non-optimal
  pre-placement and to take into account data popularity. In addition,
  applications might interact with catalogues or, at times, the workflow
  management system does this on behalf of the applications.
\item
  \emph{Data access}: historically, various protocols have been used for
  direct reads (rfio, dcap, xrootd, etc.) where jobs are reading data
  explicitly staged-in or cached by the compute resource used or the
  site it belongs to. A recent move has been the convergence towards
  xrootd as the main protocol for direct access. With direct access,
  applications may use alternative protocols to those used by data
  transfers between sites. In addition, LHC experiments have been
  increasingly using remote access to the data, without any stage-in
  operations, using the possibilities offered by protocols such as xrootd
  or http.
\item
  \emph{Data granularity}: the data is split into datasets, as defined
  by physics selections and use cases, consisting of a set of individual
  files. While individual files in datasets can be processed in
  parallel, the files themselves are usually processed as a whole.
\end{itemize}

Before LHC turn-on, and in the first years of the LHC, these four
areas were to first order optimised independently. As LHC computing
matured, interest has turned to optimisations spanning multiple areas.
For example, the recent use of ``Data Federations'' mixes up Data
Management and Access. As we will see below, some of the foreseen
opportunities towards HL-LHC may require global optimisations.

Thus, in this section we take a broader view than traditional data
management and consider the combination of ``Data Organisation,
Management and Access'' (DOMA) together. We believe that this fuller
picture will provide important opportunities for improving
efficiency and scaleability, as we enter the many-exabyte era.

\subsubsection*{Research and Development Programme}

In the following, we describe
tasks that will need to be carried out in order to demonstrate that the
increased volume and complexity of data expected over the coming decade
can be stored, accessed, and analysed at an affordable cost.

\begin{itemize}
\item
  Sub-file granularity, e.g.,
  event-based, will be studied to see whether it can be implemented
  efficiently, and in a scalable, cost-effective manner, for all
  applications making use of event selection, to see whether it offers
  an advantage over current file-based granularity. The following tasks
  should be completed by 2020:
  \begin{itemize}
  \item
    Quantify the impact on
    performance and resource utilisation  of the storage and network
    for the main
    access patterns, i.e., simulation, reconstruction, analysis.
  \item
    Assess the impact on
    catalogues and data distribution.
  \item
    Assess whether
    event-granularity makes sense in object stores that tend to require
    large chunks of data for efficiency.
  \item
    Test for improvement in
    recoverability from preemption, in particular when using cloud spot
    resources and/or dynamic HPC resources.
  \end{itemize}
\item
  We will seek to derive benefits
  from data organisation and analysis technologies adopted by other big
  data users. A proof-of-concept that involves the following tasks needs
  to be established by 2020 to allow full implementations to be made in
  the years that follow.
  \begin{itemize}
  \item
    Study the impact of
    column-wise, versus row-wise, organisation of data on the
    performance of each kind of access.
  \item
    Investigate efficient data
    storage and access solutions that support the use of map-reduce or
    Spark-like analysis services.
  \item
    Evaluate just-in-time
    decompression schemes and mappings onto hardware architectures
    considering the flow of data, from spinning disk to memory and
    application.
  \end{itemize}
\item
  Investigate the role data
  placement optimisations can play, such as caching, in order to use
  computing resources effectively, and the technologies that can be used
  for this. The following tasks should be completed by 2020:
  \begin{itemize}
  \item
   Quantify the benefit of
    placement optimisation for reconstruction,
    analysis, and simulation.
  \item
    Assess the benefit of caching
    for Machine Learning-based applications, in particular for the
    learning phase, and follow-up the evolution of technology outside
    HEP.
  \end{itemize}
  In the longer term the benefits
  that can be derived from using different approaches to the way HEP is
  currently managing its data delivery systems should be studied. Two
  different content delivery methods will be looked at, namely Content
  Delivery Networks (CDN) and Named Data Networking (NDN).
\item
  Study how to minimise HEP
  infrastructure costs by exploiting varied quality of service from
  different storage technologies. In particular, study the role that
  opportunistic/tactical storage can play, as well as different archival
  storage solutions. A proof-of-concept should be made by 2020, with a
  full implementation to follow in the following years.
\end{itemize}

\begin{itemize}
\item
  Establish how to globally optimise data access latency, with respect
  to the efficiency of using CPU, at a sustainable cost. This involves
  studying the impact of concentrating data in fewer, larger locations
  (the ``data-lake'' approach), and making increased use of opportunistic
  compute resources located further from the data. Again, a
  proof-of-concept should be made by 2020, with a full implementation in
  the following years, if successful. This R\&D will be done in common
  with the related actions planned as part of Facilities and Distributed
  Computing.
\end{itemize}

\hypertarget{facilities-and-distributed-computing}{%
\subsection{Facilities and Distributed
Computing}\label{facilities-and-distributed-computing}}

\subsubsection*{Scope and Challenges}

As outlined in Section \ref{software-and-computing-challenges},
huge resource requirements are anticipated for
HL-LHC running. These need to be deployed and managed across the WLCG
infrastructure, which has evolved from the original ideas on deployment
before LHC data-taking started~\cite{Aderholz:510694}, to be a mature and
effective infrastructure that is now exploited by LHC experiments.
Currently, hardware costs are dominated by disk storage, closely
followed by CPU, followed by tape and networking. Naive estimates of
scaling to meet HL-LHC needs indicate that the current system would need
almost an order of magnitude more resources than will be available from
technology evolution alone. In addition, other initiatives such as Belle
II and DUNE in particle physics, but also other science projects such as
SKA, will require a comparable amount of resources on the same
infrastructure. Even anticipating substantial software improvements, the
major challenge in this area is to find the best configuration for
facilities and computing sites that make HL-LHC computing feasible. This
challenge is further complicated by substantial regional differences in
funding models, meaning that any solution must be sensitive to these
local considerations to be effective.

There are a number of changes that can be anticipated on the timescale
of the next decade that must be taken into account. There is an
increasing need to use highly heterogeneous resources, including the
use of HPC infrastructures (which can often have very particular setups
and policies that make their exploitation challenging); volunteer
computing (which is restricted in scope and unreliable, but can be a
significant resource); and cloud computing,
both commercial and research. All of these offer different resource
provisioning interfaces and can be significantly more dynamic than
directly funded HEP computing sites. In addition, diversity of computing
architectures is expected to become the norm, with different CPU
architectures, as well as more specialised GPUs and FPGAs.

This increasingly dynamic environment for resources, particularly CPU,
must be coupled with a highly reliable system for data storage and a
suitable network infrastructure for delivering this data to where it
will be processed. While CPU and disk capacity is expected to increase
by respectively 15\% and 25\% per year for the same cost~\cite{CERN-COST-EST}, the trends of
research network capacity increases show a much steeper growth, such as
two orders of magnitude from now to HL-LHC times. Therefore, the
evolution of the computing models would need to be more network centric.

In the network domain, there are new technology developments, such as
Software Defined Networks (SDNs), which enable user-defined high
capacity network paths to be controlled via experiment software, and
which could help manage these data flows~\cite{Blikra:2221659}.
Some projects already started
to explore the potential of these technologies~\cite{OSiRIS} but a
considerable R\&D is required to prove their utility and practicality.
In addition,
the networks used by HEP are likely to see large increases in traffic
from other science domains.

Underlying storage system technology will continue to evolve, for
example towards object stores, and, as proposed in
Data Organisation, Management and Access
(Section \ref{data-organisation-management-and-access}),
R\&D is also necessary to understand their usability and their role in
the HEP infrastructures. There is also the continual challenge of
assembling inhomogeneous systems and sites into an effective widely
distributed worldwide data management infrastructure that is usable by
experiments. This is particularly compounded by the scale increases for
HL-LHC where multiple replicas of data (for redundancy and availability)
will become extremely expensive.

Evolutionary change towards HL-LHC is required, as the experiments will
continue to use the current system. Mapping out a path for migration
then requires a fuller understanding of the costs and benefits of the
proposed changes. A model is needed in which the benefits of such
changes can be evaluated, taking into account hardware and human costs,
as well as the impact on software and workload performance that in turn
leads to physics impact. Even if HL-LHC is the use case used to build
this cost and performance model, because the ten years of experience
running large-scale experiments helped to define the needs, it is
believed that this work, and the resulting model, will be valuable for
other upcoming data intensive scientific initiatives. This includes
future HEP projects, such as Belle II, DUNE and possibly ILC
experiments, but also non-HEP projects, such as SKA.

\subsubsection*{Current Practices}

While there are many particular exceptions, most resources incorporated
into the current WLCG are done so in independently managed sites,
usually with some regional organisation structure, and mostly offering
both CPU and storage. The sites are usually funded directly to provide
computing to WLCG, and are in some sense then ``owned'' by HEP, albeit
often shared with others. Frequently substantial cost contributions are
made indirectly, for example through funding of energy costs or
additional staff effort, particularly at smaller centres. Tape is found
only at CERN and at large national facilities, such as the WLCG Tier-1s~\cite{Bird:1695401}.

Interfaces to these computing resources are defined by technical
operations in WLCG. Frequently there are choices that sites can make
among some limited set of approved options for interfaces. These can
overlap in functionality. Some are very HEP specific and recognised as
over-complex: work is in progress to get rid of them. The acceptable
architectures and operating systems are also defined at the WLCG level
(currently x86\_64, running Scientific Linux 6 and compatible), and
sites can deploy these either directly onto ``bare metal'' or can use an
abstraction layer, such as virtual machines or containers.

There are different logical networks being used to connect sites: LHCOPN
connects CERN with the Tier-1 centres and a mixture of LHCONE and
generic academic networks connect other sites.

Almost every experiment layers its own customised workload and data
management system on top of the base WLCG provision, with several
concepts, and a few lower-level components, in common. The pilot job
model for workloads is ubiquitous, where a real workload is dispatched
only once a job slot is secured. Data management layers aggregate files
in the storage systems into datasets and manage experiment-specific
metadata. In contrast to the MONARC model, sites are generally used more
flexibly and homogeneously by experiments, both in workloads and in data
stored.

In total, WLCG currently provides experiments with resources distributed
at about 170 sites, in 42 countries, which pledge every year the amount
of CPU and disk resources they are committed to delivering. The pledge
process is overseen by the Computing Resource Scrutiny Group (CRSG), mandated by
the funding agencies to validate the experiment requests, and to
identify mismatches with site pledges. These sites are connected by
10-100 Gb links, and deliver approximately 500k CPU cores and 1 EB of
storage, of which 400 PB is disk. More than 200M jobs are executed each day~\cite{Bird2017}.

\subsubsection*{Research and Development programme}

The following areas of study are ongoing, and will involve technology
evaluations, prototyping, and scale tests. Several of the items below
require some coordination with other topical areas discussed in this
document, and some work is still needed to finalise the detailed action
plan. These actions will need to be structured to meet the common
milestones of informing the HL-LHC Computing Technical Design Reports (TDRs), and deploying
advanced prototypes during LHC Run 3.

\begin{itemize}
\item
  Understand better the relationship between the performance and costs
  of the WLCG system, and how it delivers the necessary functionality to
  support LHC physics. This will be an ongoing process, started by the
  recently formed System Performance and Cost Modeling Working Group,
  and aims to provide a quantitative assessment for any proposed
  changes.
\item
  Define the functionality needed to implement a federated data centre
  concept (``data lake'') that aims to reduce the operational cost of
  storage for HL-LHC, and at the same time better manage network
  capacity, whilst maintaining the overall CPU efficiency. This would
  include the necessary qualities of service, and options for regionally
  distributed implementations, including the ability to flexibly respond
  to model changes in the balance between disk and tape. This work
  should be done in conjunction with the existing Data Organisation,
  Management and Access Working Group to evaluate the impact of the
  different access patterns and data organisations envisaged.
\item
  Building upon the experience of projects currently exploring SDN
  potential, define the role for this technology in managing data transfers and
  access and the integration strategy into experiment frameworks.
\item
  Establish an agreement on the common data management functionality
  that is required by experiments, targeting a consolidation and a lower
  maintenance burden. The intimate relationship between the management
  of elements in storage systems and metadata must be recognised. This
  work requires coordination with the Data Processing Frameworks
  Working Group. It
  needs to address at least the following use cases:

  \begin{itemize}
  \item
    processing sites that may have some small disk cache, but do not
    manage primary data;
  \item
    fine grained processing strategies that may enable processing of
    small chunks of data, with appropriate bookkeeping support;
  \item
    integration of heterogeneous processing resources, such as HPCs and
    clou\-ds.
  \end{itemize}
\item
  Explore scalable and uniform means of workload scheduling, which
  incorporate dynamic heterogenous resources, and the capabilities of
  finer grained processing that increases overall efficiency. The
  optimal scheduling of special workloads that require particular
  resources is clearly required.
\item
  Contribute to the prototyping and evaluation of a quasi-interactive
  analysis facility that would offer a different model for physics
  analysis, but would also need to be integrated into the data and
  workload management of the experiments. This is work to be done in
  collaboration with the Data Analysis and Interpretation Working Group.
\end{itemize}


\hypertarget{data-flow-processing-framework}{%
\subsection{Data-Flow Processing
Framework}\label{data-flow-processing-framework}}

\subsubsection*{Scope and Challenges}

Frameworks in HEP are used for the collaboration-wide
data processing tasks of triggering, reconstruction, and simulation, as
well as other tasks that subgroups of the collaboration are responsible
for, such as detector alignment and calibration. Providing framework
services and libraries that will satisfy the computing and data needs
for future HEP experiments in the next decade, while maintaining our
efficient exploitation of increasingly heterogeneous resources, is a
huge challenge.

To fully exploit the potential of modern processors, HEP data processing
frameworks need to allow for the parallel execution of reconstruction or
simulation algorithms on multiple events simultaneously. Frameworks face
the challenge of handling the massive parallelism and heterogeneity that
will be present in future computing facilities, including multi-core and
many-core systems, GPUs, Tensor Processing Units (TPUs), and tiered
memory systems, each integrated with storage and high-speed network
interconnections. Efficient running on heterogeneous resources will
require a tighter integration with the computing models' higher-level
systems of workflow and data management. Experiment frameworks must also
successfully integrate and marshall other HEP software that may have its
own parallelisation model, such as physics generators and detector
simulation.

Common developments across experiments are desirable in this area, but
are hampered by many decades of legacy work. Evolving our frameworks
also has to be done recognising the needs of the different stakeholders
in the system. This includes physicists, who are writing processing
algorithms for triggering, reconstruction or analysis; production
managers, who need to define processing workflows over massive datasets;
and facility managers, who require their infrastructures to be used
effectively. These frameworks are also constrained by security
requirements, mandated by the groups and agencies in charge of it.

\subsubsection*{Current Practices}

Although most frameworks used in HEP share common concepts, there are,
for mainly historical reasons, a number of different implementations;
some of these are shared between experiments. The Gaudi framework~\cite{Barrand:2001ny} was
originally developed by LHCb, but is also used by ATLAS and various
non-LHC experiments. CMS uses its own CMSSW framework~\cite{Bayatian:2006nff}, which was forked
to provide the art framework for the Fermilab Intensity Frontier experiments~\cite{Green:2012gv}.
Belle II uses basf2~\cite{1742-6596-331-3-032024}. The linear collider community developed and uses
Marlin~\cite{Gaede:2006pj}. The FAIR experiments use FairROOT, closely related to ALICE's
AliROOT. The FAIR experiments and ALICE are now developing a new
framework, which is called O2~\cite{O2}. At the time of writing, most
major frameworks support basic parallelisation, both within and across
events, based on a task-based model~\cite{Jones:2015soc}\cite{Clemencic:2015paa}.

Each framework has a processing model, which provides the means to
execute and apportion work. Mechanisms for this are threads, tasks,
processes, and inter-process communication. The different strategies used
reflect different trade-offs between constraints in the programming
model, efficiency of execution, and ease of adapting to inhomogeneous
resources. These concerns also reflect two different behaviours:
firstly, maximising throughput, where it is most important to maximise
the number of events that are processed by a given resource; secondly,
minimising latency, where the primary constraint is on how long it takes
to calculate an answer for a particular datum.

Current practice for throughput maximising system architectures have
con\-strain\-ed the scope of framework designs. Framework applications have
largely been viewed by the system as a batch job with complex
configuration, consuming resources according to rules dictated by the
computing model: one process using one core on one node, operating
independently with a fixed size memory space on a fixed set of files
(streamed or read directly). Only recently has CMS broken this tradition
starting at the beginning of Run 2, by utilising all available cores in one process space using threading. ATLAS is currently
using a multi-process fork-and-copy-on-write solution to remove the
constraint of one core/process. Both experiments were driven to solve
this problem by the ever-growing need for more memory per process
brought on by the increasing complexity of LHC events. Current practice
manages systemwide (or facility-wide) scaling by dividing up datasets,
generating a framework application configuration, and scheduling jobs on
nodes/cores to consume all available resources. Given anticipated
changes in hardware (heterogeneity, connectivity, memory, storage)
available at computing facilities, the interplay between
workflow and workload management systems and framework applications need to
be carefully examined. It may be advantageous to permit framework
applications (or systems) to span multi-node resources, allowing them
to be first-class participants in the business of scaling within a
facility. In our community some aspects of this approach, which maps
features with microservices or function as a service, is being pioneered
by the O2 framework.

\subsubsection*{Research and Development programme}

By the end of 2018: review the existing technologies that are the
important building blocks for data processing frameworks and reach
agreement on the main architectural concepts for the next generation of
frameworks. Community meetings and workshops, along the lines of the
original Concurrency Forum, are envisaged in order to foster collaboration in this work~\cite{ConcurrencyForum}. This includes the following:

\begin{itemize}
\item
  Libraries used for concurrency, their likely evolution and the issues
  in integrating the models used by detector simulation and physics
  generators into the frameworks.
\item
  Functional programming, as well as domain specific languages, as a way
  to describe the physics data processing that has to be undertaken
  rather than how it has to be implemented. This approach is based on
  the same concepts as the idea for functional approaches for
  (statistical) analysis as described in Section \ref{data-analysis-and-interpretation}.
\item
  Analysis of the functional differences between the existing frameworks
  and the different experiment use cases.
\end{itemize}

By 2020: prototype and demonstrator projects for the agreed
architectural concepts and baseline to inform the HL-LHC Computing TDRs
and to demonstrate advances over what is currently deployed. The
following specific items will have to be taken into account:

\begin{itemize}
\item
  These prototypes should be as common as possible between existing
  frameworks, or at least several of them, as a proof-of-concept of
  effort and component sharing between frameworks for their future
  evolution. Possible migration paths to more common implementations
  will be part of this activity.
\item
  In addition to covering the items mentioned for the review phase, they
  should particularly demonstrate possible approaches for scheduling the
  work across heterogeneous resources and using them efficiently, with a
  particular focus on the efficient use of co-processors, such as GPUs.
\item
  They need to identify data model changes that are required for an
  efficient use of new processor architectures (e.g., vectorisation),
  and for scaling I/O performance in the context of concurrency.
\item
  Prototypes of a more advanced integration with workload management,
  taking advantage in particular of the advanced features available at
  facilities for a finer control of the interactions with storage and
  network, and dealing efficiently with the specificities of HPC
  resources.
\end{itemize}

By 2022: production-quality framework libraries usable by several
experiment frameworks, covering the main areas successfully demonstrated
in the previous phase. During these activities we expect at least one
major paradigm shift to take place on this 5-year time scale. It will be
important to continue discussing their impact within the community,
which will be ensured through appropriate cross-experiment workshops
dedicated to data processing frameworks.


\hypertarget{conditions-data}{%
\subsection{Conditions Data}\label{conditions-data}}

\subsubsection*{Scope and Challenges}

Conditions data is defined as the non-event data required by
data-processing software to correctly simulate, digitise or reconstruct
the raw detector event data. The non-event data discussed here consists
mainly of detector calibration and alignment information, with some
additional data describing the detector configuration, the machine
parameters, as well as information from the detector control system.

Conditions data is different from event data in many respects, but one
of the important differences is that its volume scales with time rather
than with the luminosity. As a consequence, its growth is limited, as
compared to event data: conditions data volume is expected to be at the
terabyte scale and the update rate is modest (typically O(1)Hz).
However, conditions data is used by event processing applications
running on a very large distributed computing infrastructure, resulting
in tens of thousands of jobs that may try to access the conditions data
at the same time, and leading to a very significant rate of reading
(typically O(10) kHz).

To successfully serve such rates, some form of caching is needed, either
by using services such as web proxies (CMS and ATLAS use Frontier) or by
delivering the conditions data as files distributed to the jobs. For the
latter approach, CVMFS is an attractive solution due to its embedded
caching, and its advanced snapshotting and branching features. ALICE
have made some promising tests, and started to use this approach in Run
2; Belle II already took the same approach~\cite{WoodACAT2017}, and NA62
has also decided to adopt this solution. However, one particular
challenge to be overcome with the filesystem approach is to design an
efficient mapping of conditions data and metadata to files in order to
use the CVMFS caching layers efficiently.

Efficient caching is especially important in order to support the
high-reading rates that will be necessary for ATLAS and CMS experiments
starting with Run 4. For these experiments, a subset of the conditions
data is linked to the luminosity, leading to an interval of granularity
down to the order of a minute. Insufficient or inefficient caching may
impact the efficiency of the reconstruction processing.

Another important challenge is ensuring the long-term maintainability of
the conditions data storage infrastructure. Shortcomings in the initial
approach used in LHC Run 1 and Run 2, leading to complex
implementations, helped to identify the key requirements for an
efficient and sustainable condition data handling infrastructure. There
is now a consensus among experiments on these requirements~\cite{Laycock2017}:
ATLAS and CMS are working on a common next-generation
conditions database~\cite{1742-6596-898-4-042047}.
The Belle II experiment, which is about to start its data taking, has already
developed a solution based on the same concepts and architecture. One
key point in this new design is to have a server mostly agnostic to the
data content with most of the intelligence on the client side. This new
approach should make it easier to rely on well-established open-source
products (e.g., Boost) or software components developed for the
processing of event data (e.g., CVMFS). With such an approach, it should
be possible to leverage technologies such as REST interfaces to simplify
insertion and read operations, and make them very efficient to reach the
rate levels foreseen. Also, to provide a resilient service to jobs that
depend on it, the client will be able to use multiple proxies or servers
to access the data.

One conditions data challenge may be linked to the use of an event
service, as ATLAS is doing currently, to use efficiently HPC facilities
for event simulation or processing. The event service allows better use
of resources that may be volatile by allocating and bookkeeping the work
done, not at the job granularity, but at the event granularity. This
reduces the possibility for optimising access to the conditions data at
the job level, and may lead to an increased pressure on the conditions
data infrastructure. This approach is still at an early stage, and more
experience is needed to better appreciate the exact impact on the
conditions data.

\subsubsection*{Current Practices}

The data model for conditions data management is an area where the
experiments have converged on something like a best common practice. The
time information for the validity of the Payloads is specified with a
parameter called an \emph{Interval Of Validity} (IOV), which can be
represented by a Run number, the ID of a luminosity section or a
universal timestamp. A fully qualified set of conditions data consists
of a set of payloads and their associate IOVs covering the time span
required by the workload. A label called a \emph{Tag} identifies the
version of the set and the global tag is the top-level configuration of
all conditions data. For a given detector subsystem and a given IOV, a
global tag will resolve to one, and only one, conditions data payload.
The global tag resolves to a particular system tag via the global tag
map table. A system tag consists of many intervals of validity or
entries in the IOV table. Finally, each entry in the IOV table maps to a
payload via its unique hash key.

A relational database is a good choice for implementing this design. One
advantage of this approach is that a payload has a unique identifier,
its hash key, and this identifier is the only way to access it. All
other information, such as tags and IOV, is metadata used to select a
particular payload. This allows a clear separation of the payload data
from the metadata, and may allow use of a different backend technology
to store the data and the metadata. This has potentially several
advantages:

\begin{itemize}
\item
  Payload objects can be cached independently of their metadata, using
  the appropriate technology, without the constraints linked to metadata
  queries.
\item
  Conditions data metadata are typically small compared to the
  conditions data themselves, which makes it easy to export them as a
  single file using technologies such as SQLite. This may help for
  long-term data preservation.
\item
  IOVs, being independent of the payload, can also be cached on their
  own.
\end{itemize}

A recent trend is the move to full reconstruction online, where the
calibrations and alignment are computed and applied in the High Level
Trigger (HLT). This is currently being tested by ALICE and LHCb, who
will adopt it for use in Run 3. This will offer an opportunity to
separate the distribution of conditions data to reconstruction jobs and
analysis jobs, as they will not run on the same infrastructure. However,
running reconstruction in the context of the HLT will put an increased
pressure on the access efficiency to the conditions data, due to the HLT
time budget constraints.

\subsubsection*{Research and Development Programme}

R\&D actions related to Conditions databases are already in progress,
and all the activities described below should be completed by 2020. This
will provide valuable input for the future HL-LHC TDRs, and allow these
services to be deployed during Run 3 to overcome the limitations seen in
today's solutions.

\begin{itemize}
\item
  File-system view of conditions data for analysis jobs: study how to
  leverage advanced snapshotting/branching features of CVMFS for
  efficiently distributing conditions data as well as ways to optimise
  data/metadata layout in order to benefit from CVMFS caching. Prototype
  production of the file-system view from the conditions database.
\item
  Identify and evaluate industry technologies that could replace
  HEP-specific components.
\item
  ATLAS: migrate current implementations based on COOL to the proposed
  REST-based approach; study how to avoid moving too much complexity on
  the client side, in particular for easier adoption by subsystems, e.g.,
  possibility of common modules/libraries. ALICE is also planning to
  explore this approach for the future, as an alternative or to
  complement the current CVMFS-based implementation.
\end{itemize}


\hypertarget{visualisation}{%
\subsection{Visualisation}\label{visualisation}}

\subsubsection*{Scope and Challenges}

In modern High Energy Physics (HEP) experiments, visualisation of data
has a key role in many activities and tasks across the whole data
processing chain: detector development, monitoring, event generation,
reconstruction, detector simulation, data analysis, as well as outreach
and education.

\emph{Event displays} are the main tool to explore experimental data at
the event level and to visualise the detector itself. There are two main
types of application: firstly, those integrated in the experiments'
frameworks, which are able to access and visualise all the experiments'
data, but at a cost in terms of complexity; secondly,
those designed as cross-platform applications, lightweight and fast,
delivering only a simplified version or a subset of the event data. In
the first case, access to data is tied intimately to an experiment's
data model (for both event and geometry data) and this inhibits
portability; in the second, processing the experiment data into a
generic format usually loses some detail and is an extra processing
step. In addition, there are various graphical backends that can be used
to visualise the final product, either standalone or within a browser,
and these can have a substantial impact on the types of devices
supported.

Beyond event displays, HEP also uses \emph{visualisation of statistical
information}, typically histograms, which allow the analyst to quickly
characterise the data. Unlike event displays, these visualisations are
not strongly linked to the detector geometry, and often aggregate data
from multiple events. Other types of visualisation are used to
\emph{display non-spatial data}, such as graphs for describing the
logical structure of the detector or for illustrating dependencies
between the data products of different reconstruction algorithms.

The main challenges in this domain are in the sustainability of the many
experi\-ment specific visualisation tools when common projects could
reduce duplication and increase quality and long-term maintenance. The
ingestion of events and other data could be eased by common formats,
which would need to be defined and satisfy all users. Changes to support
a client-server architecture would help broaden the ability to support
new devices, such as mobile phones. Making a good choice for the
libraries used to render 3D shapes is also key, impacting on the range
of output devices that can be supported and the level of interaction
with the user. Reacting to a fast-changing technology landscape is very
important -- HEP's effort is limited and generic solutions can often be
used with modest effort. This applies strongly to non-event
visualisation, where many open source and industry standard tools can be
exploited.

\subsubsection*{Current Practices}

Three key features characterise almost all HEP event displays:

\begin{itemize}
\item
  \textbf{Event-based workflow}: applications access experimental data
  on an event-by-event basis, visualising the data collections belonging
  to a particular event. Data can be related to the actual physics
  events (e.g., physics objects such as jets or tracks) or to the
  experimental conditions (e.g., detector descriptions, calibrations).
\item
  \textbf{Geometry visualisation}: The application can display the
  geometry of the detector, as retrieved from the experiments' software
  frameworks, or a simplified description, usually for the sake of speed
  or portability.
\item
  \textbf{Interactivity}: applications offer different interfaces and
  tools to users, in order to interact with the visualisation itself,
  select event data, and set cuts on objects' properties.
\end{itemize}

Experiments have often developed multiple event displays that either
take the full integration approach explained above or are standalone and
rely on extracted and simplified data.

The visualisation of data can be achieved through the low level OpenGL
API, by the use of higher-level OpenGL-based libraries, or within a web
browser using WebGL. Using OpenGL directly is robust and avoids other dependencies, but
implies a significant effort. Instead of using the API directly, a
library layer on top of OpenGL (e.g., Coin3D) can more closely match the
underlying data, such as geometry, and offers a higher level API that
simplifies development. However, this carries the risk that if the
library itself becomes deprecated, as has happened with Coin3D, the
experiment needs to migrate to a different solution or to take on the
maintenance burden itself. Standalone applications often use WebGL
technology to render 3D objects inside a web browser. This is a very
convenient way of rendering 3D graphics, due to the cross-platform
nature of web technologies, and offers many portability advantages (e.g.,
easier support for mobile or virtual reality devices), but at some cost
of not supporting the most complex visualisations requiring heavy
interaction with the experiments' data.

In recent years, video game engines, such as Unity~\cite{unity} or 
the Unreal Engine~\cite{Sanders:2016:IUE:3099885},
have become particularly popular in the game and architectural
visualisation industry. They provide very sophisticated graphics engines
and offer a lot of tools for user interaction, such as menu systems or
native handling of VR devices. They are well supported by industry and
tend to have a long lifespan (Unreal Engine is now  20 years old and
is still very popular). However, such engines are meant to be used as
development frameworks and their usage in HEP code is not always
evident. Code should be developed within them, while in HEP
framework-based applications we often want to use graphics libraries
that can be integrated in existing code. A number of HEP collaborations
have started experimenting in building event display tools with such
engines, among them Belle II and ATLAS, but their use is currently
limited to the display of simplified data only.

The new client-server architecture proposed as one of the visualisation
R\&D activities will ease the usage of WebGL technologies and game
engines in HEP.

For statistical data, ROOT has been the tool of choice in HEP for many
years and satisfies most use cases. However, increasing use of generic
tools and data formats means Matplotlib (Python) or JavaScript based
solutions (used, for example, in Jupyter notebooks) have made the
landscape more diverse. For visualising trees or graphs interactively,
there are many generic offerings and experiments have
started to take advantage of them.

\subsubsection*{Research and Development Roadmap}

The main goal of R\&D projects in this area will be to develop
techniques and tools that let visualisation applications and event
displays be less dependent on specific experiments' software frameworks,
leveraging common packages and common data formats. Exporters and
interface packages will be designed as bridges between the experiments'
frameworks, needed to access data at a high level of detail, and the
common packages based on the community standards that this group will
develop.

As part of this development work, demonstrators will be designed to show
the usability of our community solutions and tools. The goal will be to
get a final design of those tools so that the experiments can depend on
them in their future developments.

The working group will also work towards a more convenient access to geometry and
event data, through a client-server interface. In collaboration with the
Data Access and Management Working Group, an API or a service to deliver streamed
event data would be designed.

The work above should be completed by 2020.

Beyond that point, the focus will be on developing the actual
community-driven tools, to be used by the experiments for their
visualisation needs in production, potentially taking advantage of new
data access services.

The workshop that was held as part of the CWP process was felt to be
extremely useful for exchanging knowledge between developers in
different experiments, fostering collaboration and in bringing in ideas
from outside the community. This will now be held as an annual event and
will facilitate work on the common R\&D plan.

\hypertarget{software-development-deployment-validation-and-verification}{%
\subsection{Software Development, Deployment, Validation and
Verification}\label{software-development-deployment-validation-and-verification}}

\subsubsection*{Scope and Challenges}

Modern HEP experiments are often large distributed collaborations
with several hundred people actively writing software. It is
therefore vital that the processes and tools used for development are
streamlined to ease the process of contributing code and to facilitate
collaboration between geographically separated peers. At the same time,
we must properly manage the whole project, ensuring code quality,
reproducibility, and maintainability with the least effort possible.
Making sure this happens is largely a continuous process and shares a
lot with non-HEP specific software industries.

Work is ongoing to track and promote solutions in the following areas:

\begin{itemize}
\item
  Distributed development of software components, including the tools
  and processes required to do so (code organisation, documentation,
  issue tracking, artefact building), and the best practices in terms of
  code and people management.
\item
  Software quality, including aspects such as modularity and reusability
  of the developed components, architectural and performance best
  practices.
\item
  Software sustainability, including both development and maintenance
  efforts, as well as best practices given long timescales of HEP
  experiments.
\item
  Deployment of software and interaction with operations teams.
\item
  Validation of the software both at small scales (e.g., best practices
  on how to write a unit test) and larger ones (large scale validation
  of data produced by an experiment).
\item
  Software licensing and distribution, including their impact on
  software interoperability.
\item
  Recognition of the significant contribution that software makes to HEP
  as a field (also see Section \ref{training-and-careers} regarding
  career recognition).
\end{itemize}

HEP-specific challenges derive from the fact that HEP is a large,
inhomogeneous community with multiple sources of funding, mostly formed
of people belonging to university groups and HEP-focused laboratories.
Software development effort within an experiment usually encompasses a
huge range of experience and skills, from a few more or less full-time
experts to many physicist programmers with little formal software
training. In addition, the community is split between different
experiments that often diverge in timescales, size, and resources.
Experiment software is usually divided in two separate use cases:
production (being it data acquisition, data reconstruction or
simulation) and user analysis, whose requirements and lifecycles are
completely different. The former is very carefully managed in a
centralised and slow-moving manner, following the schedule of the
experiment itself. The latter is much more dynamic and strongly coupled
with conferences or article publication timelines. Finding solutions
that adapt well to both cases is not always obvious or even possible.

\subsubsection*{Current Practices}

Due to significant variations between experiments at various stages of
their lifecycles, there is a huge variation in practice across the
community. Thus, here we describe \emph{best practice}, with the
understanding that this ideal may be far from the reality for some
developers.

It is important that developers can focus on the design and
implementation of the code and do not have to spend a lot of time on
technical issues. Clear procedures and policies must exist to perform
administrative tasks in an easy and quick way. This starts with the
setup of the development environment. Supporting different platforms not
only allows developers to use their machines directly for
development, it also provides a check of code portability. Clear
guidance and support for good design must be available in advance of
actual coding.

To maximise productivity, it is very beneficial to use development tools
that are not HEP-specific. There are many open source projects that are
of similar scale to large experiment software stacks and standard tools
are usually well documented. For source control HEP has generally chosen
to move to \emph{git}~\cite{git},
which is very welcome, as it also brings an
alignment with many open source projects and commercial organisations.
Likewise, \emph{CMake}~\cite{CMake}
is widely used for the builds of software
packages, both within HEP and outside. Packaging many build products
together into a software stack is an area that still requires close
attention with respect to active developments (the HSF has an active
working group here).

Proper testing of changes to code should always be done in advance of a
change request to be accepted. Continuous integration, where `merge' or
`pull' requests are built and tested in advance, is now standard practice
in the open source community and in industry. Continuous integration can
run unit and integration tests, and can also incorporate code quality
checks and policy checks that help improve the consistency and quality
of the code at low human cost. Further validation on different platforms
and at large scales must be as automated as possible, including the
deployment of build artefacts for production.

Training (Section \ref{training-and-careers}) and documentation
are key to efficient use
of developer effort. Documentation must cover best practices and
conventions as well as technical issues. For documentation that has to
be specific, the best solutions have a low barrier of entry for new
contributors, but also allow and encourage review of material.
Consequently, it is very useful to host documentation sources in a
repository with a similar workflow to code, and to use an engine that
translates the sources into modern web pages.

Recognition of software work as a key part of science has resulted in a
number of journals where developers can publish their work~\cite{SSI2017}. Journal publication also disseminates information to the
wider community in a permanent way and is the most established mechanism
for academic recognition. Publication in such journals provides proper
peer review, beyond that provided in conference papers, so it is
valuable for recognition as well as dissemination. However, this
practice is not widespread enough in the community and needs further
encouragement.

\subsubsection*{Research and Development Programme}

HEP must endeavour to be as responsive as possible to developments
outside of our field. In terms of hardware and software tools, there
remains great uncertainty as to what the platforms offering the best
value for money will be on the timescale of a decade. It therefore
behoves us to be as generic as possible in our technology choices,
retaining the necessary agility to adapt to this uncertain future.

Our vision is characterised by HEP being current with technologies and
para\-digms that are dominant in the wider software development community,
especially for open-source software, which we believe to be the right
model for our community. In order to achieve that aim, we propose that
the community establishes a development forum that allows for technology
tracking and discussion of new opportunities. The HSF can play a key
role in marshalling this group and in ensuring its findings are widely
disseminated. In addition, having wider and more accessible training for
developers in the field, that will teach the core skills needed for
effective software development, would be of great benefit.

Given our agile focus, it is better to propose here projects and
objectives to be investigated in the short to medium term, alongside
establishing the means to continually review and refocus the community
on the most promising areas. The main idea is to investigate new tools
as demonstrator projects where clear metrics for success in a reasonable
time should be established to avoid wasting community effort on
initially promising products that fail to live up to expectations.

Ongoing activities and short-term projects, include the following:

\begin{itemize}
\item
  Establish a common forum for the discussion of HEP software problems.
  This should be modeled along the lines of the Concurrency Forum~\cite{ConcurrencyForum}, which was very successful in establishing
  demonstrators and prototypes that were used as experiments started to
  develop parallel data processing frameworks.
\item
  Continue the HSF working group on \emph{Packaging}, with more
  prototype implementations based on the strongest candidates identified
  so far.
\item
  Provide practical advice on how to best set up new software packages,
  developing on the current project template work, and working to
  advertise this within the community.
\item
  Work with HEP experiments and other training projects to provide
  accessible core skills training to the community (see Section \ref{training-and-careers}). This
  training should be experiment-neutral, but could be usefully combined
  with the current experiment specific training. Specifically, this work
  can build on, and collaborate with, recent highly successful
  initiatives such as the LHCb \emph{Starterkit}~\cite{LHCbStarterkit}
  and ALICE \emph{Juniors}~\cite{ALICEJuniors}, and with established
  generic training initiatives such as \emph{Software Carpentry}~\cite{SoftwareCarpentry}.
\item
  Strengthen links with software communities and conferences outside of
  the HEP domain, presenting papers on the HEP experience and problem
  domain. The Scientific Computing with Python (SciPy), the
  Supercomputing Conferences (SCxx), the Conference of
  Research Software Engineers \emph{(RSE)}, and the Workshops on
  Sustainable Software for Science: Practice and Experiences (WSSSPE)
  would all be useful meetings to consider.
\item
  Write a paper that looks at case studies of successful and
  unsuccessful HEP software developments and that draws specific
  conclusions and advice for future projects.
\item
  Strengthen the publication record for important HEP software packages.
  Both peer-reviewed journals~\cite{SSI2017} and citable software version
  records (such as DOIs obtained via Zenodo~\cite{Zenodo}).
\end{itemize}

Medium term projects include the following:

\begin{itemize}
\item
  Prototype C++ refactoring tools, with specific use cases in migrating
  HEP code.
\item
  Prototyping of portable solutions for exploiting modern vector
  hardware on heterogenous platforms.
\item
  Support the adoption of industry standards and solutions over
  HEP-specific implementations whenever possible.
\item
  Develop tooling and instrumentation to measure software performance
  where tools with sufficient capabilities are not available from
  industry, especially in the domain of concurrency. This should
  primarily aim to further developments of existing tools, such as
  \emph{igprof}~\cite{Eulisse:2005zz},
  rather than to develop new ones.
\item
  Develop a common infrastructure to gather and analyse data about
  experiments' software, including profiling information and code
  metrics, and to ease sharing across different user communities.
\item
  Undertake a feasibility study of a common toolkit for statistical
  analysis that would be of use in regression testing for experiment's
  simulation and reconstruction software.
\end{itemize}


\hypertarget{data-and-software-preservation}{%
\subsection{Data and Software
Preservation}\label{data-and-software-preservation}}

\subsubsection*{Scope and Challenges}

Given the very large investment in particle physics experiments, it is
incumbent upon physicists to preserve the data and the knowledge that
leads to scientific results in a manner such that this investment is not
lost to future generations of scientists. For preserving ``data'', at
whatever stage of production, many of the aspects of the low level
bit-wise preservation have been covered by the Data Preservation for HEP
group~\cite{DPHEP}. ``Knowledge'' preservation encompasses the more
challenging aspects of retaining processing and analysis software,
documentation, and other components necessary for reusing a given
dataset. Preservation of this type can enable new analyses on older
data, as well as a way to revisit the details of a result after
publication. The latter can be especially important in resolving
conflicts between published results, applying new theoretical
assumptions, evaluating different theoretical models, or tuning new
modeling techniques.

Preservation enabling reuse can offer tangible benefits within a given
experiment. The preservation of software and workflows such that they
can be shared enhances collaborative work between analysts and analysis
groups, providing a way of capturing the knowledge behind a given
analysis during the review process. It enables easy transfer of knowledge
to new students or analysis teams, and could establish a manner by which
results can be generated automatically for submission to central
repositories, such as HEPData~\cite{Maguire:2017ypu}.
Preservation within an experiment can
provide ways of reprocessing and reanalysing data that could have been
collected more than a decade earlier. Benefits from preservation are
derived internally whether or not analysis work is approved through the
publication approval process for an experiment. Providing such immediate
benefits makes the adoption of data preservation in experiment workflows
particularly desirable.

A final series of motivations comes from the potential re-use by others
outside of the HEP experimental community. Significant outreach efforts
to bring the excitement of analysis and discovery to younger students
have been enabled by the preservation of experimental data and software
in an accessible format. Many examples also exist of phenomenology
papers reinterpreting the results of a particular analysis in a new
context. This has been extended further with published results based on
the reanalysis of processed data by scientists outside of the
collaborations. Engagement of external communities, such as machine
learning specialists, can be enhanced by providing the capability to
process and understand low-level HEP data in portable and relatively
platform-independent way, as happened with the Kaggle ML
challenges~\cite{pmlr-v42-cowa14}.
This allows external users direct access to the same tools
and data as the experimentalists working in the collaborations.
Connections with industrial partners, such as those fostered by CERN
OpenLab, can be facilitated in a similar manner.

Preserving the knowledge of analysis, given the extremely wide scope of
how analysts do their work and experiments manage their workflows, is
far from easy. The level of reuse that is applicable needs to be
identified, and so a variety of preservation systems will probably be
appropriate given the different preservation needs between large central
experiment workflows and the work of an individual analyst. The larger
question is to what extent common low-level tools can be provided that
address similar needs across a wide scale of preservation problems.
These would range from capture tools, that preserve the details of an
analysis and its requirements, to ensuring that software and services
needed for a workflow would continue to function as required.

The above-mentioned steps are consistent with the
FAIR data principles that are increasingly being mandated by funding
agencies~\cite{FAIRdata}.

\subsubsection*{Current Practices}

Each of the LHC experiments has adopted a data access and/or data
preservation policy, all of which can be found on the CERN Open Data
Portal~\cite{ODP}. All of the LHC experiments support public access to
some subset of the data in a highly reduced data format for the purposes
of outreach and education. CMS has gone one step further, releasing
substantial datasets in an Analysis Object Data (AOD) format that can be
used for new analyses. The current data release includes simulated data,
virtual machines that can instantiate the added analysis examples, and
extensive documentation~\cite{CMS-OpenData}. ALICE has promised to
release 10\% of their processed data after a five-year embargo and has
released 2010 data at this time~\cite{ALICE-OpenData}.
LHCb is willing to make access to reconstructed data available, but is
unable to commit to a specific timescale due to resource limitations. A
release of ntuple-level data for one high profile analysis, aimed
primarily at educational activities, is currently in preparation. ATLAS
has chosen a different direction for data release: data associated with
journal publications is made available, and ATLAS also strives to make
available additional material that allows reuse and reinterpretations of
the data in the context of new theoretical models~\cite{ATL-CB-PUB-2015-001}.
ATLAS is  exploring how
to provide the capability for reinterpretation of searches in the future
via a service such as
RECAST~\cite{Cranmer:1299950}, in which the original internal analysis
code (including full detector simulation and reconstruction) is
preserved, as opposed to the re-coding approach with object-efficiency
calibrations used by external reinterpretation toolkits. All experiments
frequently provide detailed supplemental data along with publications to
allow for more detailed comparisons between results, or even
reinterpretation.

The LHC experiments have not yet set a formal policy addressing the new
capabilities of the CERN Analysis Preservation Portal (CAP)~\cite{CAP}
and whether or not some use of it will be required or merely encouraged.
All of them support some mechanisms for internal preservation of the
knowledge surrounding a physics publication~\cite{Shiers2017}.

\subsubsection*{Research and Development Programme}

There is a significant programme of work already happening in the data
preservation area. The feasibility and cost of common base services have
been studied for bit preservation, the preservation of executable
software environments, and the structured capturing of analysis metadata~\cite{Berghaus2016}.

The goals presented here should be orchestrated in conjunction with
projects conducted by the R\&D programmes of other working groups, since
the questions addressed are common. Goals to address on the timescale of
2020 are:

\begin{itemize}
\item
  Include embedded elements for the capture of preservation information
  and metadata and tools for the archiving of this information in
  developing a prototype analysis ecosystem(s). This should include an
  early demonstration of the CAP analysis preservation portal with a
  working UI.
\item
  Demonstrate the capability to provision and execute production
  workflows for experiments that are composed of multiple independent
  containers.
\item
  Collection of analysis use cases and elements that are necessary to
  preserve in order to enable re-use and to ensure these analyses can be
  captured in developing systems. This should track analysis evolution
  towards possible \emph{Big Data} environments and determine any elements
  that are difficult to capture, spawning further R\&D.
\item
  Evaluate, in the preservation area, the full potential and limitations
  of sandbox and ``freezing'' technologies, possibly coupled with
  version and history control software distribution systems.
\item
  Develop prototypes for the preservation and validation of large-scale
  production executables and workflows.
\item
  Integrate preservation capabilities into newly developed computing
  tools and workflows.
\item
  Extension and standardisation of the \emph{final data and analysis}
  preservation sche\-me via HEPData, Rivet and/or other reinterpretation
  tools. This could be used to preserve a sufficiently detailed
  re-usable record of many LHC Run 2 research outputs.
\end{itemize}

This would then lead naturally to deployed solutions that support data
preservation in the 2020-2022 time frame for the HEP experimental
programmes, in particular an analysis ecosystem that enables reuse for
any analysis that can be conducted in the ecosystem, and a system for
the preservation and validation of large-scale production workflows.

\hypertarget{security}{%
\subsection{Security}\label{security}}

\subsubsection*{Scope and Challenges}

Security is a cross-cutting area that impacts our projects,
collaborative work, users, and software infrastructure fundamentally. It
crucially shapes our reputation, our collaboration, the trust between
participants, and the users' perception of the quality and ease of use
of our services.

There are three key areas:

\begin{itemize}
\item
  Trust and policies; this includes trust models, policies, compliance,
  data protection issues.
\item
  Operational security; this includes threat intelligence, security
  operations, incident response.
\item
  Authentication and Authorisation; this includes identity management,
  identity federation, access control.
\end{itemize}

\paragraph{Trust and Policies}

Data Protection defines the boundaries that enable HEP work to be
conducted, in particular regarding data sharing aspects, for example
between the EU and the US. It is essential to establish a trusted
personal data exchange framework, minimising the amount of personal data
to be processed and ensuring legal compliance.

Beyond legal compliance and best practice, offering open access to
scientific resources and achieving shared goals requires prioritising
the protection of people and science, including the mitigation of the
effects of surveillance programs on scientific collaborations.

On the technical side, it is necessary to adapt the current, aging trust
model and security architecture relying solely on X.509 (which is no longer
the direction industry is taking), in order to include modern data
exchange design, for example involving commercial providers or hybrid
clouds. The future of our infrastructure involves increasingly diverse
resource providers connected through cloud gateways. For example,
HEPCloud~\cite{HEPCloud} at FNAL aims to connect Amazon,
Google Clouds, and HPC centres with our traditional grid computing
resources. The HNSciCloud European Project~\cite{HNSciCloud} aims to
support the enhancement of commercial cloud providers in order to be
leveraged by the scientific community. These are just two out of a
number of endeavours. As part of this modernisation, a transition is
needed from a model in which all participating organisations are bound
by custom HEP security policies to a more flexible approach where some
partners are not in a position to adopt such policies.

\paragraph{Operational Security and Threat Intelligence}

As attacks have become extremely sophisticated and costly to defend
against, the only cost-effective strategy is to address security threats
together, as a community. This involves constantly striving to liaise
with external organisations, including security vendors and law
enforcement entities, to enable the sharing of indicators of compromise
and threat intelligence between all actors. For organisations from all
sectors, including private companies, governments, and academia, threat
intelligence has become the main means by which to detect and manage
security breaches.

In addition, a global forum for HEP and the larger Research and Education
(R\&E) community needs to be built, where security experts feel
confident enough to share threat intelligence and security expertise. A
key to success is to ensure a closer collaboration between HEP security
contacts and campus security. The current gap at many HEP organisations
is both undermining the community's security posture and reducing the
effectiveness of the HEP security strategy.

There are several very active trust groups in the HEP community where
HEP participants share threat intelligence and organise coordinated
incident response \cite{EGI-CSIRT,REN-ISAC,XSEDE}.
There is unfortunately still no global Research and Education forum for
incident response, operational security, and threat intelligence
sharing. With its mature security operations and dense, global network
of HEP organisations, both of which are quite unique in the research
sector, the HEP community is ideally positioned to contribute to such a
forum and to benefit from the resulting threat intelligence, as it has
exposure, sufficient expertise, and connections to lead such an
initiative. It may play a key role in protecting multiple scientific
domains at a very limited cost.

There will be many technology evolutions as we start to take a serious
look at the next generation internet. For example, IPv6 is one upcoming
change that has yet to be fully understood from the security
perspective. Another high impact area is the internet of things (IoT),
connected devices on our networks that create new vectors of attack.

It will become necessary to evaluate and maintain operational security
in connected environments spanning public, private, and hybrid clouds.
The trust relationship between our community and such providers has yet
to be determined, including the allocation of responsibility for
coordinating and performing vulnerability management and incident
response. Incompatibilities between the e-Infrastructure approach to
community-based incident response and the ``pay-for-what-you-break''
model of certain commercial companies may come to light and must be
resolved.

\paragraph{Authentication and Authorisation Infrastructure}

It is now largely acknowledged that end-user certificates are
challenging to manage and create a certain entrance barrier to our
infrastructure for early career researchers. Integrating our access
control management system with new, user-friendly technologies and
removing our dependency on X.509 certificates is a key area of interest
for the HEP Community.

An initial step is to identify other technologies that can satisfy
traceability, isolation, privilege management and other requirements
necessary for HEP workflows. The chosen solution should prioritise
limiting the amount of change required to our services and follow
accepted standards to ease integration with external entities, such as
commercial clouds and HPC centres.

Trust federations and inter-federations, such as the R\&E standard
eduGAIN \cite{eduGAIN}, provide a needed functionality for
Authentication. They can remove the burden of identity provisioning from
our community and allow users to leverage their home organisation
credentials to access distributed computing resources. Although certain
web-based services have enabled authentication via such federations,
uptake is not yet widespread. The challenge remains to have the
necessary attributes published by each federation to provide robust
authentication.

The existing technologies leveraged by identity federations, e.g., the
Security Assertion Markup Language (SAML), have not supported non-web
applications historically. There is momentum within the wider community
to develop next-generation identity federations~\cite{OICFederation}
that natively support a
wider range of clients. In the meantime there are several viable interim
solutions that are able to provision users with the token required to
access a service (such as X.509) transparently, translated from their
home organisation identity.

Although non-X509 federated identity provides a potential solution for our
challenges in Authentication, Authorisation should continue to be
tightly controlled by the HEP community. Enabling Virtual Organisation
(VO) membership for federated credentials and integrating such a
workflow with existing identity vetting processes is a major topic
currently being worked on, in particular within the WLCG community.
Commercial clouds and HPC centres have fundamentally different access
control models and technologies from our grid environment. We shall need
to enhance our access control model to ensure compatibility and
translate our grid-based identity attributes into those consumable by
such services.

\subsubsection*{Current Activities}

Multiple groups are working on policies and establishing a common trust
framework, including the EGI Security Policy Group
\cite{EGISecurityPolicyGroup} and the Security for Collaboration among
Infrastructures working group~\cite{SCI_WG}.

Operational security for the HEP community is being followed up in the
WLCG Working Group on Security Operations Centres~\cite{WLCG-SOC-WG}. The
HEP Community is actively involved in multiple operational security
groups and trust groups, facilitating the exchange of threat
intelligence and incident response communication. WISE~\cite{WISE}
provides a forum for e-Infrastructures to share and develop security
best practices and offers the opportunity to build relationships between
security representatives at multiple e-infrastructures of interest to
the HEP community.

The evolution of Authentication and Authorisation is being evaluated in
the recently created WLCG Working Group on Authorisation.
In parallel, HEP is contributing to a wider effort
to document requirements for multiple Research Communities through the
work of FIM4R~\cite{FIM4R}. CERN's participation in the European
Authentication and Authorisation for Research and Collaboration (AARC)
project~\cite{AARC} provides the opportunity to ensure
that any directions chosen are consistent with those taken by the wider
community of research collaborations. The flow of attributes between
federated entities continues to be problematic, disrupting the
authentication flow. Trust between service providers and identity
providers is still evolving, and efforts within the R\&E Federations
Group (REFEDS)~\cite{REFEDS} and the AARC project aim to address the
visibility of both the level of assurance of identities and the security
capability of federation participants (through Sirtfi~\cite{Sirtfi}).

\subsubsection*{Research and Development Programme}

Over the next decade, it is expected that considerable changes will be
made to address security in the domains highlighted above. The
individual groups, in particular those mentioned above, working in the
areas of trust and policies, operational security, authentication and
authorisation, and technology evolutions, are driving the R\&D
activities. The list below summarises the most important actions:

\paragraph{Trust and Policies}
\begin{itemize}
\item
By 2020:
\begin{itemize}
    \item
      Define and adopt policies in line with new EU Data Protection
      requirements.
    \item
      Develop frameworks to ensure trustworthy interoperability of
      infrastructures and communities.
\end{itemize}

\item
By 2022:
\begin{itemize}
    \item
      Create and promote community driven incident response policies and
      procedures.
\end{itemize}
\end{itemize}

\paragraph{Operational Security and threat intelligence}
\begin{itemize}
\item
By 2020:
\begin{itemize}
\item
  Offer a reference implementation, or at least specific guidance, for a
  Security Operation Centre deployment at HEP sites, enabling them to
  take action based on threat intelligence shared within the HEP
  community.
\end{itemize}
\item
By 2022:
\begin{itemize}
\item
  Participate in the founding of a global Research and Education Forum
  for incident response, since responding as a global community is the only
  effective solution against global security threats.
\item
  Build the capabilities to accommodate more participating organisations
  and streamline communication workflows, within and outside HEP,
  including maintaining a list of security contacts, secure communications
  channels, and security incident response mechanisms.
\item
  Reinforce the integration of HEP security capabilities with their
  respective home organisation, to ensure adequate integration of HEP
  security teams and site security teams.
\end{itemize}
\item
By 2025:
\begin{itemize}
\item
  Prepare adequately as a community, in order to enable HEP
  organisations to operate defendable services against more
  sophisticated threats, stemming both from global cyber-criminal gangs
  targeting HEP resources (finance systems, intellectual property,
  ransomware), as well as from state actors targeting the energy and
  research sectors with advanced malware.
\end{itemize}
\end{itemize}

\paragraph{Authentication and Authorisation}

\begin{itemize}
\item
By 2020:
\begin{itemize}
\item
  Ensure that ongoing efforts in trust frameworks are sufficient to
  raise the level of confidence in non-X509 federated identities to the
  equivalent of X.509, at which stage they could be a viable alternative
  to both grid certificates and CERN accounts.
\item
  Participate in setting directions for the future of identity
  federations, through the FIM4R~\cite{FIM4R} community.
\end{itemize}
\item
By 2022:
\begin{itemize}
\item
  Overhaul the current Authentication and Authorisation infrastructure,
  including Token Translation, integration with Community IdP-SP
  Proxies, and Membership Management tools. Enhancements in this area
  are needed to support a wider range of user identities for WLCG
  services.
\end{itemize}
\end{itemize}

\hypertarget{training-and-careers}{%
\section{Training and Careers}\label{training-and-careers}}

For HEP computing to be as successful as possible, the careers and
skills of the individuals who participate must be considered. Ensuring
that software developers can acquire the necessary skills and obtain
successful careers is considered an essential goal of the HSF, which has
the following specific objectives in its mission:

\begin{itemize}
\item
  To provide training opportunities for developers; this should include
  the support to the software schools for young scientists and computer
  engineers, and of a permanent training infrastructure for accomplished
  developers;
\item
  To provide career support for developers, for instance by listing job
  opportunities and by helping to shape well-defined career paths that
  provide advancement opportunities on a par with those in, for example,
  detector construction;
\item
  To increase the visibility of the value of software developers in HEP,
  recognising that it has scientific research value on an equal footing
  with other activities, and acknowledging and promoting specific
  ``champions'' in the field.
\end{itemize}

\subsection{Training Challenges}

HEP is facing major challenges with its software and computing that
require innovative solutions based on the proper adoption of new
technologies. More and more technologies are emerging as scientific
communities and industry face similar challenges and produce solutions
relevant to us. Integrating such technologies in our software and
computing infrastructure requires specialists, but it is also important that a
large fraction of the community is able to use these new tools and
paradigms. Specific solutions and optimisations must be implemented by
the HEP community itself, since many advanced requirements are unique to
our field.

Unlike the situation that is traditional in some other fields, in
which users express their requirements and computer specialists
implement solutions, there is a close collaboration, even overlap,
in HEP between users and developers that is essential for our success.
Many details of experiment data
cannot be known before data taking has started, and each change in
detector technology or machine performance improvement can have
important consequences for the software and computing infrastructure. In
the case of detectors, engineers and physicists are required to have a
good understanding of each other's field of expertise. In the same way,
it is necessary that physicists understand some of the complexities of
writing software, and that software experts are able to fathom the
requirements of physics problems.

Training must address an audience with very diverse computing skills,
ranging from novice programmers to advanced developers and users.
It must be used to spread best software engineering practices and
software technologies to a very large number of people, including the
physicists involved across the whole spectrum of data processing tasks,
from triggering to analysis. It must be done by people who have a sound
knowledge of the scientific and technical details, who prepare training
material despite the many calls on their time. Training thus needs
proper recognition to ensure that it happens and is carried out well.

HEP is seen as an interesting, innovative, and challenging field.
This is a great advantage in attracting talented young people looking
for experience in a challenging and diverse environment in which
they can acquire skills that will be valuable, even in other fields.
As discussed in Software Development (Section
\ref{software-development-deployment-validation-and-verification}),
using industry standard tools across different experiments,
and training people in how to use them properly,
helps with people's later career prospects
and makes our field even more attractive.
At the same time, experiments have a scientific programme to accomplish
and also to focus on the specific training required to
accomplish their specific goals. The right balance must be found between
these two requirements. It is necessary to find the right incentives to
favour training activities that bring more benefits in the medium to
long term, for the experiment, the community, and the careers of the
trainees.

\subsection{Possible Directions for Training}

To increase training activities in the community, whilst taking into
account the constraints of both the attendees and the trainers, we should
explore new approaches to training. The current ``school''
model is well established, as exemplified by three well-known successful
schools, the CERN School of Computing~\cite{CSC},
the Bertinoro School of Computing~\cite{ESC2017}
and the GridKa School of Computing~\cite{GridKASchool}.
They require a significant amount of
dedicated time of all the participants, at the same time and location,
and therefore are difficult to scale to meet the needs of a large number
of students. In view of this, we should identify opportunities to work
with HEP experiments and other training projects to provide accessible
core skills training to the community by basing them at laboratories
where students can easily travel. A number of highly successful
experiment-specific examples exist, such as the LHCb StarterKit~\cite{LHCbStarterkit}
and ALICE Juniors~\cite{ALICEJuniors}, as well as
established generic training initiatives, such as
Software Carpentry~\cite{SoftwareCarpentry}. As with hands-on tutorials organised during
conferences and workshops, the resulting networking is an important and
distinctive benefit of these events, where people build relationships
with other colleagues and experts.

In recent years, several R\&D projects, such as DIANA-HEP~\cite{DIANA-HEP} and
AMVA4\-New\-Physics~\cite{AMVA4NewPhysics}, have had training as one
of their core activities. This
has provided an incentive to organise training events and has resulted
in the spread of expertise on advanced topics. We believe that training
should become an integral part of future major R\&D projects.

New pedagogical methods, such as active training and peer training, that
are complementary to schools or topical tutorials, also deserve more
attention. Online material can be shared by a student and a teacher to
provide the exchange of real examples and practical exercises. For
example, notebook technologies, such as Jupyter, support embedding of
runnable code and comments into the same document. The initial material
can be easily enriched by allowing other students and experts to add
comments and more examples in a collaborative way. The HSF started to
experiment with this approach with WikiToLearn~\cite{WikiToLearn}, a
platform developed in Italy outside HEP that promotes this kind of
training and collaborative enrichment of the training material. Projects
such as ROOT have also started to provide some
training material based
on notebooks.

A lot of initiatives have been undertaken by the software community that
HEP can benefit from, and materials have been made available in the form
of online tutorials, active training, and Massive Open Online Courses
(MOOCs). Some effort needs to be invested to evaluate existing courses
and build a repository of selected ones that are appropriate to HEP
needs. This is not a negligible task and would require some dedicated
effort to reach the appropriate level of support. It should help to
increase training efficiency by making it easier to identify appropriate
courses or initiatives.

A model that emerged in recent years as a very valuable means of sharing
expertise is to use Question and Answer (Q\&A) systems, such as Stack
Overflow~\cite{Stackoverflow}. A few such systems are run by experiments for their own needs,
but this is not necessarily optimal, as the value of these services is
increased by a large number of contributors with diverse backgrounds.
Running a cross-experiment Q\&A system has been discussed, but it has
not yet been possible to converge on a viable approach, both technically
and because of the effort required to run and support such a service.

\subsection{Career Support and Recognition}

Computer specialists in HEP are often physicists who have chosen to
specialise in computing. This has always been the case and needs to
continue. Nevertheless, for young people in particular, this leads to a
career recognition problem, as software and computing activities are not
well-recognised roles in various institutions supporting HEP research
and recruiting people working in the field. The exact situation is
highly dependent on policies and boundary conditions of the organisation
or country, but recognition of physicists tends to be based generally on
participation in data analysis or hardware developments. This is even a
bigger problem if the person is spending time contributing to training
efforts. This negatively impacts the future of these people and reduces
the possibility of HEP engaging them in the training effort of the
community when the community actually needs more people to participate
in this activity. Recognition of training efforts, either by direct
participation in training activities or by providing materials, is an
important issue to address, complementary to the incentives mentioned
above.

There is no easy solution to this problem. Part of the difficulty is
that organisations, and in particular the people inside them in charge
of the candidate selections for new positions and promotions, need to
adapt their expectations to these needs and to the importance of having
computing experts with a strong physics background as permanent members
of the community. Experts writing properly engineered and optimised
software can significantly reduce resource consumption and increase
physics reach, which provides huge financial value to modern HEP
experiments. The actual path for improvements in career recognition, as
the possible incentives for participating in the training efforts,
depends on the local conditions.

\hypertarget{conclusions}{%
\section{Conclusions}\label{conclusions}}

Future challenges for High Energy Physics in the domain of software and
computing are not simply an extrapolation of the challenges faced today.
The needs of the HEP programme in the high luminosity era far exceed those
that can be met by simply making incremental changes to today's code and
scaling up computing facilities within the anticipated budget. At the
same time, the limitation in single core CPU performance is making the
landscape of computing hardware far more diverse and challenging to
exploit, whilst offering huge performance boosts for suitable code.
Exploiting parallelism and other new techniques, such as modern machine
learning, offer great promise, but will require substantial work from
the community to adapt to our problems. If there were any lingering
notion that software or computing could be done cheaply by a few junior
people for modern experimental programmes, it should now be thoroughly
dispelled.

We believe HEP Software and Computing requires a step change in its profile and
effort to match the challenges ahead. We need investment in people who
can understand the problems we face, the solutions employed today, and
have the correct skills to provide innovative solutions for the future.
There needs to be recognition from the whole community for the work done
in this area, with a recognised career path for these experts. In
addition, we will need to invest heavily in training for the whole
software community as the contributions of the bulk of non-expert
physicists are also vital for our success.

We know that in any future scenario development effort will be
constrained, so it is vital that successful R\&D projects provide
sustainable software for the future. In many areas it is recognised
that different experiments could have adopted common solutions,
reducing overall development effort and increasing robustness and
functionality. That model of duplicated development is not sustainable. We must
endeavour to achieve better coherence within HEP for future developments
to build advanced, open-source projects that can be shared and supported
in common. The HSF has already established itself as a forum that can
facilitate this. Establishing links outside of HEP, to other academic
disciplines, to industry, and to the computer science community, can
strengthen both the research and production phases of new solutions. We
should ensure that the best products are chosen, from inside and outside
HEP, and that they receive support from all parties, aiming at technical
excellence and economy of scale.

We have presented programmes of work that the community has identified
as being part of the roadmap for the future. While there is always some
scope to reorient current effort in the field, we would highlight the
following work programmes as being of the highest priority for
investment to address the goals that were set in the introduction.

\paragraph{Improvements in software efficiency, scalability and performance}

\begin{quote}
The bulk of CPU cycles consumed by experiments relate to the fundamental
challenges of simulation and reconstruction. Thus, the work programmes
in these areas, together with the frameworks that support them, are of
critical importance. The sheer volumes of data involved make research
into appropriate data formats and event content to reduce storage
requirements vital. Optimisation of our distributed computing systems,
including data and workload management, is paramount.
\end{quote}

\paragraph{Enable new approaches that can radically extend physics reach}

\begin{quote}
New techniques in simulation and reconstruction will be vital here.
Phys\-ics analysis is an area where new ideas can be particularly
fruitful. Exploring the full potential of machine learning is one common
theme that underpins many new approaches and the community should
endeavour to share knowledge widely across subdomains. New data analysis
paradigms coming from the Big Data industry, based on innovative
parallelised data processing on large computing farms, could transform
data analysis.
\end{quote}

\paragraph{Ensure the long-term sustainability of the software}

\begin{quote}
Applying modern software development techniques to our codes has
increased, and will continue to increase, developer productivity and
code quality. There is ample scope for more common tools and common
training to equip the community with the correct skills. Data
Preservation makes sustainability an immediate goal of development and
analysis and helps to reap the benefits of our experiments for decades
to come. Support for common software used across the community needs to
be recognised and accepted as a common task, borne by labs, institutes,
experiments, and funding agencies.
\end{quote}

The R\&D actions proposed in this Roadmap have taken into account the
charges that were laid down. When considering a specific project
proposal addressing our computing challenges, that project's impact, measured
against the charges, should be evaluated. Over the next decade, there
will almost certainly be disruptive changes that cannot be planned for,
and we must remain agile enough to adapt to these.

The HEP community has many natural subdivisions, between different
regional funding agencies, between universities and laboratories, and
between different experiments. It was in an attempt to overcome these
obstacles, and to encourage the community to work together in an
efficient and effective way, that the HEP Software Foundation was
established in 2014. This Community White Paper process has been
possible only because of the success of that effort in bringing the
community together. The need for more common developments in the future,
as underlined here, reinforces the importance of the HSF as a common
point of contact between all the parties involved, strengthening our
community spirit and continuing to help share expertise and identify
priorities. Even though this evolution will also require projects and
experiments to define clear priorities about these common developments,
we believe that the HSF, as a community effort, must be strongly
supported as part of our roadmap to success.

\onecolumn<|MERGE_RESOLUTION|>--- conflicted
+++ resolved
@@ -1336,11 +1336,8 @@
 insight'' optimisation.
 
 Over the past 20 years the HEP community has developed and gravitated
-<<<<<<< HEAD
 around a single analysis ecosystem based on ROOT. 
-=======
-around a single analysis ecosystem based on ROOT~\cite{Brun1996}.
->>>>>>> 2cf3c17e
+
 ROOT is a general-purpose object
 oriented framework that addresses the selection, integration,
 development, and support of a number of foundation and utility class
@@ -1455,21 +1452,15 @@
 One new model of data analysis, developed outside of HEP, maintains the
 concept of sequential reduction, but mixes interactivity with
 batch processing. These exploit new cluster management systems, most
-<<<<<<< HEAD
-notably Apache Spark~\cite{Armbrust:2015:SSR:2723372.2742797}, which uses open-source tools contributed both by
+
+notably Apache Spark~\cite{Spark,Armbrust:2015:SSR:2723372.2742797}, which uses open-source tools contributed both by
 industry and the data-science community. Other products implementing the
 same analysis concepts and workflows are emerging, such as TensorFlow~\cite{tensorflow2015-whitepaper},
-Dask~\cite{dask_ref}, Pachyderm~\cite{thepachydermteam}, 
-Blaze~\cite{blaze}, Parsl~\cite{babuji_yadu_2017_853492}, 
+Dask~\cite{rocklin2015dask,dask_ref}, Pachyderm~\cite{thepachydermteam}, 
+Blaze~\cite{wiebe2014blaze}, Parsl~\cite{babuji_yadu_2017_853492}, 
 and Thrill~\cite{bingmann2016thrill}. This approach can complement
 the present and widely adopted Grid processing of datasets. It may
-=======
-notably Apache Spark~\cite{Spark}, which uses open-source tools contributed both by
-industry and the data-science community. Other products implementing the
-same analysis concepts and workflows are emerging, such as
-TensorFlow~\cite{abadi2016tensorflow}, Dask~\cite{rocklin2015dask}, Pachyderm~\cite{thepachydermteam}, Blaze~\cite{wiebe2014blaze}, Parsl~\cite{babuji_yadu_2017_853492}, and Thrill~\cite{bingmann2016thrill}.
-This approach can complement the present and widely adopted Grid processing of datasets. It may
->>>>>>> 2cf3c17e
+
 potentially simplify the access to data and the expression of
 parallelism, thereby improving the exploitation of cluster resources.
 
