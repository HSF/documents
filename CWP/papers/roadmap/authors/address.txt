ANL: High Energy Physics Division, Argonne National Laboratory, Argonne IL, USA
BNL: Physics Department, Brookhaven National Laboratory, Upton NY, USA
Caltech: California Institute of Technology, Pasadena, California, USA
CBPF: Centro Brasileiro de Pesquisas Físicas, Rio de Janeiro, Brazil
CCIN2P3: Centre de Calcul de l’IN2P3, Villeurbanne, Lyon, France
CERN: CERN, Geneva, Switzerland
CIEMAT: Centro de Investigaciones Energéticas Medioambientales y Tecnológicas (CIEMAT), Madrid, Spain
CHICAGO: Enrico Fermi Institute, University of Chicago, Chicago IL, USA
CINVESTAV: Cinvestav, Mexico City, Mexico
CNAF: Centro Nazionale Analisi Fotogrammi (CNAF), INFN, Bologna, Italy
Cornell: Cornell University, Ithaca, USA
CPHC: Center for High Performance Computing, Cape Town, South Africa
DESY: Deutsches Elektronen-Synchrotron, Hamburg, Germany
EPFL: Institute of Physics, École Polytechnique Fédérale de Lausanne (EPFL), Lausanne, Switzerland
ETHZurich: ETH Zurich - Institute for Particle Physics and Astrophysics (IPA), Zurich, Switzerland
Fermilab: Fermi National Accelerator Laboratory, Batavia, USA
HAMBURG: University of Hamburg, Hamburg, Germany
HIP: Helsinki Institute of Physics, Helsinki, Finland
ICTP: International Center for Theoretical Physics, Trieste, Italy
IFAE: Institut de Física d’Altes Energies and Departament de Física de la Universitat Autònoma de Barcelona and ICREA, Barcelona, Spain
IFCA: Instituto de Física de Cantabria (IFCA), CSIC-Universidad de Cantabria, Santander, Spain
IFICValencia: Instituto de Física Corpuscular, Centro Mixto Universidad de Valencia - CSIC, Valencia, Spain
IHEP: Institute of High Energy Physics, Chinese Academy of Sciences, Beijing
INDIANA: Department of Physics, Indiana University, Bloomington IN, USA
INFNBOLOGNA: INFN Sezione di Bologna, Università di Bologna, Bologna, Italy
INFNFerrara: Università e INFN, Ferrara, Ferrara, Italy
INFNBari: INFN Sezione di Bari, Università di Bari, Politecnico di Bari, Bari, Italy
INFNMilano: INFN Sezione di Milano-Bicocca, Milano, Italy
INFNNapoli: INFN Sezione di Napoli, Università di Napoli, Napoli, Italy
INFNPadova: INFN Sezione di Padova, Università di Padova b, Padova, Italy
INFNPISA: INFN Sezione di Pisa, Università di Pisa, Scuola Normale Superiore di Pisa, Pisa, Italy
INFNRoma: INFN Sezione di Roma I, Università La Sapienza, Roma, Italy
INFNTRIESTE: INFN Sezione di Trieste, Università di Trieste, Trieste, Italy
IPHC: Université de Strasbourg, CNRS, IPHC UMR 7178, F-67000 Strasbourg, France
Irfu: DSM/IRFU (Institut de Recherches sur les Lois Fondamentales de l’Univers), CEA Saclay (Commissariat à l’Énergie Atomique), Gif-sur-Yvette, France
JLab: Thomas Jefferson National Accelerator Facility, Newport News, Virginia, USA
JSI: Jožef Stefan Institute, Ljubljana, Slovenia
KIT: Karlsruhe Institute of Technology, Karlsruhe, Germany
KRAKOWUST: AGH University of Science and Technology, Faculty of Physics and Applied Computer Science, Krakow, Poland
KYUNGPOOK: Kyungpook National University, Daegu, Republic of Korea
Imperial: Imperial College London, London, United Kingdom
LAL: LAL, Université Paris-Sud and CNRS/IN2P3, Orsay, France
LBNL: Lawrence Berkeley National Laboratory and University of California, Berkeley CA, USA
LIP: Laboratório de Instrumentação e Física Experimental de Partículas (LIP), Lisboa, Portugal
LLR: Laboratoire Leprince-Ringuet, École Polytechnique, CNRS/IN2P3, Université Paris-Saclay, Palaiseau, France
LMU: Fakultät für Physik, Ludwig-Maximilians-Universität München, München, Germany
LPCClermont: Laboratoire de Physique Corpusculaire, Clermont Université and Université Blaise Pascal and CNRS/IN2P3, Clermont-Ferrand, France
LPNHE: LPNHE, Université Pierre et Marie Curie, Université Paris Diderot, CNRS/IN2P3, Paris, France
LPSC: Laboratoire de Physique Subatomique et de Cosmologie, Université Joseph Fourier and CNRS/IN2P3 and Institut National Polytechnique de Grenoble, Grenoble, France
MIT: Department of Physics, University of Massachusetts, Amherst, MA, USA
MPP: Max-Planck-Institut für Physik (Werner-Heisenberg-Institut), München, Germany
NBI: Niels Bohr Institute, University of Copenhagen, Kobenhavn, Denmark
NIKHEF: Nikhef National Institute for Subatomic Physics and University of Amsterdam, Amsterdam, Netherlands
NYU: Department of Physics, New York University, New York, NY, USA
OREGON: Center for High Energy Physics, University of Oregon, Eugene OR, USA
PIC: Port d’Informació Científica (PIC), Universitat Autònoma de Barcelona (UAB), Barcelona, Spain
Protvino: High Energy Physics (IHEP), Protvino, Russia
RAL: STFC Rutherford Appleton Laboratory, Didcot, United Kingdom
RHU: Department of Physics, Royal Holloway University of London, Surrey, United Kingdom
SimonsFoundation: Simons Foundation, New York, USA
SLAC: SLAC National Accelerator Laboratory, Menlo Park CA, USA
Subatech: SUBATECH, IMT Atlantique, Université de Nantes, CNRS-IN2P3, Nantes, France
TAIWAN: National Taiwan University, Taipei, Taiwan
TIFR: Tata Institute of Fundamental Research, Mumbai, India
UAlberta: Department of Physics, University of Alberta, Edmonton, AB, Canada
UAmherst: Department of Physics, University of Massachusetts, Amherst, MA, USA
UArizona: Department of Physics, University of Arizona, Tucson, AZ, USA
UBristol: H.H. Wills Physics Laboratory, University of Bristol, Bristol, United Kingdom
UBritishColumbia: Department of Physics, University of British Columbia, Vancouver, BC, Canada
UCambridge: Cavendish Laboratory, University of Cambridge, Cambridge, United Kingdom
UCape: Physics Department, University of Cape Town, Cape Town, South Africa
UCarleton: Carleton University, Ottawa, ON, Canada
UChampaign: University of Illinois Urbana-Champaign, Champaign, Illinois, USA
UChicago: Enrico Fermi Institute, University of Chicago, Chicago, IL, USA
UCincinnati: University of Cincinnati, Cincinnati, OH, USA
UCIrvine: Department of Physics and Astronomy, University of California Irvine, Irvine, CA, USA
UCSD: University of California, San Diego, La Jolla, USA
UDuke: Department of Physics, Duke University, Durham, NC, USA
UGangneung: Gangneung-Wonju National University, South Korea
UGlasgow: SUPA - School of Physics and Astronomy, University of Glasgow, Glasgow, United Kingdom
UEDINBURGH: SUPA - School of Physics and Astronomy, University of Edinburgh, Edinburgh, United Kingdom
UGeneva: Section de Physique, Université de Genève, Geneva, Switzerland
UHeidelberg: Physikalisches Institut, Ruprecht-Karls-Universitat Heidelberg, Heidelberg, Germany
UKentucky: Department of Physics and Astronomy, University of Kentucky, Lexington, USA
ULancaster: Physics Department, Lancaster University, Lancaster, United Kingdom
ULjubljana: Department of Physics, Jožef Stefan Institute and University of Ljubljana, Ljubljana, Slovenia
ULund: Fysiska institutionen, Lunds Universitet, Lund, Sweden
UManchester: School of Physics and Astronomy, University of Manchester, Manchester, United Kingdom
UMaribor: University of Maribor, Ljubljana, Slovenia
UMich: Department of Physics, The University of Michigan, Ann Arbor, MI, USA
UMinho: Departamento de Física, Universidade do Minho, Braga, Portugal
UOhio: The Ohio State University, Columbus, USA
UOKLAHOMA: Homer L. Dodge Department of Physics and Astronomy, University of Oklahoma, Norman OK, USA
UOslo: Department of Physics, University of Oslo, Oslo, Norway
UNebraska: University of Nebraska-Lincoln, Lincoln, USA
UNotreDame: University of Notre Dame, Notre Dame, USA
UNewMexico: Department of Physics and Astronomy, University of New Mexico, Albuquerque NM, USA
UOviedo: Universidad de Oviedo, Oviedo, Spain
UPittsburgh: Department of Physics and Astronomy, University of Pittsburgh, Pittsburgh, PA, USA
UPrinceton: Princeton University, Princeton, USA
URice: Rice University, Houston, TX, USA
USaoPaulo: Universidade Estadual Paulista, São Paulo, Brazil
USapienza: Dipartimento di Fisica, Università La Sapienza, Roma, Italy
UShandong: School of Physics, Shandong University, Shandong, China
USheffield: Department of Physics and Astronomy, University of Sheffield, Sheffield, United Kingdom
USofia: University of Sofia, Sofia, Bulgaria
UTexas: Department of Physics, The University of Texas at Arlington, Arlington, TX, USA
UTomsk: National Research Tomsk Polytechnic University, Tomsk, Russia
<<<<<<< HEAD
UToronto: Department of Physics, University of Toronto, Toronto, ON, Canada
=======
UTorronto: Department of Physics, University of Toronto, Toronto, ON, Canada
UUdine: Dipartimento di Chimica, Fisica e Ambiente, Università di Udine, Udine, Italy
>>>>>>> 41990468
UWarwick: Department of Physics, University of Warwick, Coventry, United Kingdom
UWisconsin: University of Wisconsin - Madison, Madison, WI, USA
UYale: Department of Physics, Yale University, New Haven, CT, USA
VAST: IOP and GUST, Vietnam Academy of Science and Technology (VAST), Hanoi, Vietnam
VIRTECH: Virginia Tech, Blacksburg, Virginia, USA<|MERGE_RESOLUTION|>--- conflicted
+++ resolved
@@ -106,12 +106,8 @@
 USofia: University of Sofia, Sofia, Bulgaria
 UTexas: Department of Physics, The University of Texas at Arlington, Arlington, TX, USA
 UTomsk: National Research Tomsk Polytechnic University, Tomsk, Russia
-<<<<<<< HEAD
 UToronto: Department of Physics, University of Toronto, Toronto, ON, Canada
-=======
-UTorronto: Department of Physics, University of Toronto, Toronto, ON, Canada
 UUdine: Dipartimento di Chimica, Fisica e Ambiente, Università di Udine, Udine, Italy
->>>>>>> 41990468
 UWarwick: Department of Physics, University of Warwick, Coventry, United Kingdom
 UWisconsin: University of Wisconsin - Madison, Madison, WI, USA
 UYale: Department of Physics, Yale University, New Haven, CT, USA
